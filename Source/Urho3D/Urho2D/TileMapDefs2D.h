//
// Copyright (c) 2008-2020 the Urho3D project.
//
// Permission is hereby granted, free of charge, to any person obtaining a copy
// of this software and associated documentation files (the "Software"), to deal
// in the Software without restriction, including without limitation the rights
// to use, copy, modify, merge, publish, distribute, sublicense, and/or sell
// copies of the Software, and to permit persons to whom the Software is
// furnished to do so, subject to the following conditions:
//
// The above copyright notice and this permission notice shall be included in
// all copies or substantial portions of the Software.
//
// THE SOFTWARE IS PROVIDED "AS IS", WITHOUT WARRANTY OF ANY KIND, EXPRESS OR
// IMPLIED, INCLUDING BUT NOT LIMITED TO THE WARRANTIES OF MERCHANTABILITY,
// FITNESS FOR A PARTICULAR PURPOSE AND NONINFRINGEMENT. IN NO EVENT SHALL THE
// AUTHORS OR COPYRIGHT HOLDERS BE LIABLE FOR ANY CLAIM, DAMAGES OR OTHER
// LIABILITY, WHETHER IN AN ACTION OF CONTRACT, TORT OR OTHERWISE, ARISING FROM,
// OUT OF OR IN CONNECTION WITH THE SOFTWARE OR THE USE OR OTHER DEALINGS IN
// THE SOFTWARE.
//

/// \file

#pragma once

#include "../Container/RefCounted.h"
#include "../Urho2D/Sprite2D.h"

namespace Urho3D
{

class XMLElement;

/// Orientation.
enum Orientation2D
{
    /// Orthogonal.
    O_ORTHOGONAL = 0,
    /// Isometric.
    O_ISOMETRIC,
    /// Staggered.
    O_STAGGERED,
    /// Hexagonal.
    O_HEXAGONAL
};

/// Tile map information.
/// @fakeref
struct URHO3D_API TileMapInfo2D
{
    /// Orientation.
    Orientation2D orientation_;
    /// Width.
    int width_;
    /// Height.
    int height_;
    /// Tile width.
    float tileWidth_;
    /// Tile height.
    float tileHeight_;

    /// Return map width.
    /// @property
    float GetMapWidth() const;
    /// return map height.
    /// @property
    float GetMapHeight() const;
    /// Convert tmx position to Urho position.
    Vector2 ConvertPosition(const Vector2& position) const;
    /// Convert tile index to position.
    Vector2 TileIndexToPosition(int x, int y) const;
    /// Convert position to tile index, if out of map return false.
    bool PositionToTileIndex(int& x, int& y, const Vector2& position) const;
};

/// Tile map layer type.
enum TileMapLayerType2D
{
    /// Tile layer.
    LT_TILE_LAYER = 0,
    /// Object group.
    LT_OBJECT_GROUP,
    /// Image layer.
    LT_IMAGE_LAYER,
    /// Invalid.
    LT_INVALID = 0xffff
};

/// Tile map object type.
enum TileMapObjectType2D
{
    /// Rectangle.
    OT_RECTANGLE = 0,
    /// Ellipse.
    OT_ELLIPSE,
    /// Polygon.
    OT_POLYGON,
    /// Polyline.
    OT_POLYLINE,
    /// Tile.
    OT_TILE,
    /// Invalid.
    OT_INVALID = 0xffff
};

/// Property set.
class URHO3D_API PropertySet2D : public RefCounted
{
public:
    PropertySet2D();
    ~PropertySet2D() override;

    /// Load from XML element.
    void Load(const XMLElement& element);
    /// Return has property.
    bool HasProperty(const ea::string& name) const;
    /// Return property value.
    const ea::string& GetProperty(const ea::string& name) const;

protected:
    /// Property name to property value mapping.
    ea::unordered_map<ea::string, ea::string> nameToValueMapping_;
};

/// Tile flipping flags.
static const unsigned FLIP_HORIZONTAL = 0x80000000u;
static const unsigned FLIP_VERTICAL   = 0x40000000u;
static const unsigned FLIP_DIAGONAL   = 0x20000000u;
static const unsigned FLIP_RESERVED   = 0x10000000u;
static const unsigned FLIP_ALL = FLIP_HORIZONTAL | FLIP_VERTICAL | FLIP_DIAGONAL | FLIP_RESERVED;

/// Tile define.
class URHO3D_API Tile2D : public RefCounted
{
public:
    /// Construct.
    Tile2D();

    /// Return gid.
    /// @property
    unsigned GetGid() const { return gid_ & ~FLIP_ALL; }
    /// Return flip X.
    /// @property
    bool GetFlipX() const { return gid_ & FLIP_HORIZONTAL; }
    /// Return flip Y.
    /// @property
    bool GetFlipY() const { return gid_ & FLIP_VERTICAL; }
    /// Return swap X and Y.
    /// @property
    bool GetSwapXY() const { return gid_ & FLIP_DIAGONAL; }

    /// Return sprite.
    /// @property
    Sprite2D* GetSprite() const;
    /// Return has property.
    bool HasProperty(const ea::string& name) const;
    /// Return property.
    const ea::string& GetProperty(const ea::string& name) const;

private:
    friend class TmxTileLayer2D;

    /// Gid.
    unsigned gid_;
    /// Sprite.
    SharedPtr<Sprite2D> sprite_;
    /// Property set.
    SharedPtr<PropertySet2D> propertySet_;
};

/// Tile map object.
class URHO3D_API TileMapObject2D : public RefCounted
{
public:
    TileMapObject2D();

    /// Return type.
    /// @property
    TileMapObjectType2D GetObjectType() const { return objectType_; }

    /// Return name.
<<<<<<< HEAD
    const ea::string& GetName() const { return name_; }

    /// Return type.
    const ea::string& GetType() const { return type_; }
=======
    /// @property
    const String& GetName() const { return name_; }

    /// Return type.
    /// @property
    const String& GetType() const { return type_; }
>>>>>>> c85522b1

    /// Return position.
    /// @property
    const Vector2& GetPosition() const { return position_; }

    /// Return size (for rectangle and ellipse).
    /// @property
    const Vector2& GetSize() const { return size_; }

    /// Return number of points (use for script).
    /// @property
    unsigned GetNumPoints() const;
    /// Return point at index (use for script).
    const Vector2& GetPoint(unsigned index) const;

    /// Return tile Gid.
    /// @property
    unsigned GetTileGid() const { return gid_ & ~FLIP_ALL; }
    /// Return tile flip X.
    /// @property
    bool GetTileFlipX() const { return gid_ & FLIP_HORIZONTAL; }
    /// Return tile flip Y.
    /// @property
    bool GetTileFlipY() const { return gid_ & FLIP_VERTICAL; }
    /// Return tile swap X and Y.
    /// @property
    bool GetTileSwapXY() const { return gid_ & FLIP_DIAGONAL; }

    /// Return tile sprite.
    /// @property
    Sprite2D* GetTileSprite() const;
    /// Return has property.
    bool HasProperty(const ea::string& name) const;
    /// Return property value.
    const ea::string& GetProperty(const ea::string& name) const;

private:
    friend class TmxObjectGroup2D;

    /// Object type.
    TileMapObjectType2D objectType_{};
    /// Name.
    ea::string name_;
    /// Type.
    ea::string type_;
    /// Position.
    Vector2 position_;
    /// Size (for rectangle and ellipse).
    Vector2 size_;
    /// Points(for polygon and polyline).
    ea::vector<Vector2> points_;
    /// Gid (for tile).
    unsigned gid_{};
    /// Sprite (for tile).
    SharedPtr<Sprite2D> sprite_;
    /// Property set.
    SharedPtr<PropertySet2D> propertySet_;
};

}<|MERGE_RESOLUTION|>--- conflicted
+++ resolved
@@ -180,19 +180,12 @@
     TileMapObjectType2D GetObjectType() const { return objectType_; }
 
     /// Return name.
-<<<<<<< HEAD
+    /// @property
     const ea::string& GetName() const { return name_; }
 
     /// Return type.
+    /// @property
     const ea::string& GetType() const { return type_; }
-=======
-    /// @property
-    const String& GetName() const { return name_; }
-
-    /// Return type.
-    /// @property
-    const String& GetType() const { return type_; }
->>>>>>> c85522b1
 
     /// Return position.
     /// @property
