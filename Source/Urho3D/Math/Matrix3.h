--- conflicted
+++ resolved
@@ -1,6 +1,5 @@
-<<<<<<< HEAD
-//
-// Copyright (c) 2008-2020 the Urho3D project.
+//
+// Copyright (c) 2008-2022 the Urho3D project.
 //
 // Permission is hereby granted, free of charge, to any person obtaining a copy
 // of this software and associated documentation files (the "Software"), to deal
@@ -359,346 +358,4 @@
 /// Multiply a 3x3 matrix with a scalar.
 inline Matrix3 operator *(float lhs, const Matrix3& rhs) { return rhs * lhs; }
 
-}
-=======
-//
-// Copyright (c) 2008-2022 the Urho3D project.
-//
-// Permission is hereby granted, free of charge, to any person obtaining a copy
-// of this software and associated documentation files (the "Software"), to deal
-// in the Software without restriction, including without limitation the rights
-// to use, copy, modify, merge, publish, distribute, sublicense, and/or sell
-// copies of the Software, and to permit persons to whom the Software is
-// furnished to do so, subject to the following conditions:
-//
-// The above copyright notice and this permission notice shall be included in
-// all copies or substantial portions of the Software.
-//
-// THE SOFTWARE IS PROVIDED "AS IS", WITHOUT WARRANTY OF ANY KIND, EXPRESS OR
-// IMPLIED, INCLUDING BUT NOT LIMITED TO THE WARRANTIES OF MERCHANTABILITY,
-// FITNESS FOR A PARTICULAR PURPOSE AND NONINFRINGEMENT. IN NO EVENT SHALL THE
-// AUTHORS OR COPYRIGHT HOLDERS BE LIABLE FOR ANY CLAIM, DAMAGES OR OTHER
-// LIABILITY, WHETHER IN AN ACTION OF CONTRACT, TORT OR OTHERWISE, ARISING FROM,
-// OUT OF OR IN CONNECTION WITH THE SOFTWARE OR THE USE OR OTHER DEALINGS IN
-// THE SOFTWARE.
-//
-
-#pragma once
-
-#include "../Math/Vector3.h"
-
-namespace Urho3D
-{
-
-/// 3x3 matrix for rotation and scaling.
-class URHO3D_API Matrix3
-{
-public:
-    /// Construct an identity matrix.
-    Matrix3() noexcept :
-        m00_(1.0f),
-        m01_(0.0f),
-        m02_(0.0f),
-        m10_(0.0f),
-        m11_(1.0f),
-        m12_(0.0f),
-        m20_(0.0f),
-        m21_(0.0f),
-        m22_(1.0f)
-    {
-    }
-
-    /// Copy-construct from another matrix.
-    Matrix3(const Matrix3& matrix) noexcept = default;
-
-    /// Construct from values.
-    Matrix3(float v00, float v01, float v02,
-            float v10, float v11, float v12,
-            float v20, float v21, float v22) noexcept :
-        m00_(v00),
-        m01_(v01),
-        m02_(v02),
-        m10_(v10),
-        m11_(v11),
-        m12_(v12),
-        m20_(v20),
-        m21_(v21),
-        m22_(v22)
-    {
-    }
-
-    /// Construct from a float array.
-    explicit Matrix3(const float* data) noexcept :
-        m00_(data[0]),
-        m01_(data[1]),
-        m02_(data[2]),
-        m10_(data[3]),
-        m11_(data[4]),
-        m12_(data[5]),
-        m20_(data[6]),
-        m21_(data[7]),
-        m22_(data[8])
-    {
-    }
-
-    /// Assign from another matrix.
-    Matrix3& operator =(const Matrix3& rhs) noexcept = default;
-
-    /// Test for equality with another matrix without epsilon.
-    bool operator ==(const Matrix3& rhs) const
-    {
-        const float* leftData = Data();
-        const float* rightData = rhs.Data();
-
-        for (unsigned i = 0; i < 9; ++i)
-        {
-            if (leftData[i] != rightData[i])
-                return false;
-        }
-
-        return true;
-    }
-
-    /// Test for inequality with another matrix without epsilon.
-    bool operator !=(const Matrix3& rhs) const { return !(*this == rhs); }
-
-    /// Multiply a Vector3.
-    Vector3 operator *(const Vector3& rhs) const
-    {
-        return Vector3(
-            m00_ * rhs.x_ + m01_ * rhs.y_ + m02_ * rhs.z_,
-            m10_ * rhs.x_ + m11_ * rhs.y_ + m12_ * rhs.z_,
-            m20_ * rhs.x_ + m21_ * rhs.y_ + m22_ * rhs.z_
-        );
-    }
-
-    /// Add a matrix.
-    Matrix3 operator +(const Matrix3& rhs) const
-    {
-        return Matrix3(
-            m00_ + rhs.m00_,
-            m01_ + rhs.m01_,
-            m02_ + rhs.m02_,
-            m10_ + rhs.m10_,
-            m11_ + rhs.m11_,
-            m12_ + rhs.m12_,
-            m20_ + rhs.m20_,
-            m21_ + rhs.m21_,
-            m22_ + rhs.m22_
-        );
-    }
-
-    /// Subtract a matrix.
-    Matrix3 operator -(const Matrix3& rhs) const
-    {
-        return Matrix3(
-            m00_ - rhs.m00_,
-            m01_ - rhs.m01_,
-            m02_ - rhs.m02_,
-            m10_ - rhs.m10_,
-            m11_ - rhs.m11_,
-            m12_ - rhs.m12_,
-            m20_ - rhs.m20_,
-            m21_ - rhs.m21_,
-            m22_ - rhs.m22_
-        );
-    }
-
-    /// Multiply with a scalar.
-    Matrix3 operator *(float rhs) const
-    {
-        return Matrix3(
-            m00_ * rhs,
-            m01_ * rhs,
-            m02_ * rhs,
-            m10_ * rhs,
-            m11_ * rhs,
-            m12_ * rhs,
-            m20_ * rhs,
-            m21_ * rhs,
-            m22_ * rhs
-        );
-    }
-
-    /// Multiply a matrix.
-    Matrix3 operator *(const Matrix3& rhs) const
-    {
-        return Matrix3(
-            m00_ * rhs.m00_ + m01_ * rhs.m10_ + m02_ * rhs.m20_,
-            m00_ * rhs.m01_ + m01_ * rhs.m11_ + m02_ * rhs.m21_,
-            m00_ * rhs.m02_ + m01_ * rhs.m12_ + m02_ * rhs.m22_,
-            m10_ * rhs.m00_ + m11_ * rhs.m10_ + m12_ * rhs.m20_,
-            m10_ * rhs.m01_ + m11_ * rhs.m11_ + m12_ * rhs.m21_,
-            m10_ * rhs.m02_ + m11_ * rhs.m12_ + m12_ * rhs.m22_,
-            m20_ * rhs.m00_ + m21_ * rhs.m10_ + m22_ * rhs.m20_,
-            m20_ * rhs.m01_ + m21_ * rhs.m11_ + m22_ * rhs.m21_,
-            m20_ * rhs.m02_ + m21_ * rhs.m12_ + m22_ * rhs.m22_
-        );
-    }
-
-    /// Set scaling elements.
-    void SetScale(const Vector3& scale)
-    {
-        m00_ = scale.x_;
-        m11_ = scale.y_;
-        m22_ = scale.z_;
-    }
-
-    /// Set uniform scaling elements.
-    void SetScale(float scale)
-    {
-        m00_ = scale;
-        m11_ = scale;
-        m22_ = scale;
-    }
-
-    /// Return the scaling part.
-    Vector3 Scale() const
-    {
-        return Vector3(
-            sqrtf(m00_ * m00_ + m10_ * m10_ + m20_ * m20_),
-            sqrtf(m01_ * m01_ + m11_ * m11_ + m21_ * m21_),
-            sqrtf(m02_ * m02_ + m12_ * m12_ + m22_ * m22_)
-        );
-    }
-
-    /// Return the scaling part with the sign. Reference rotation matrix is required to avoid ambiguity.
-    Vector3 SignedScale(const Matrix3& rotation) const
-    {
-        return Vector3(
-            rotation.m00_ * m00_ + rotation.m10_ * m10_ + rotation.m20_ * m20_,
-            rotation.m01_ * m01_ + rotation.m11_ * m11_ + rotation.m21_ * m21_,
-            rotation.m02_ * m02_ + rotation.m12_ * m12_ + rotation.m22_ * m22_
-        );
-    }
-
-    /// Return transposed.
-    Matrix3 Transpose() const
-    {
-        return Matrix3(
-            m00_,
-            m10_,
-            m20_,
-            m01_,
-            m11_,
-            m21_,
-            m02_,
-            m12_,
-            m22_
-        );
-    }
-
-    /// Return scaled by a vector.
-    Matrix3 Scaled(const Vector3& scale) const
-    {
-        return Matrix3(
-            m00_ * scale.x_,
-            m01_ * scale.y_,
-            m02_ * scale.z_,
-            m10_ * scale.x_,
-            m11_ * scale.y_,
-            m12_ * scale.z_,
-            m20_ * scale.x_,
-            m21_ * scale.y_,
-            m22_ * scale.z_
-        );
-    }
-
-    /// Test for equality with another matrix with epsilon.
-    bool Equals(const Matrix3& rhs) const
-    {
-        const float* leftData = Data();
-        const float* rightData = rhs.Data();
-
-        for (unsigned i = 0; i < 9; ++i)
-        {
-            if (!Urho3D::Equals(leftData[i], rightData[i]))
-                return false;
-        }
-
-        return true;
-    }
-
-    /// Return inverse.
-    Matrix3 Inverse() const;
-
-    /// Return float data.
-    const float* Data() const { return &m00_; }
-
-    /// Return matrix element.
-    float Element(unsigned i, unsigned j) const { return Data()[i * 3 + j]; }
-
-    /// Return matrix row.
-    Vector3 Row(unsigned i) const { return Vector3(Element(i, 0), Element(i, 1), Element(i, 2)); }
-
-    /// Return matrix column.
-    Vector3 Column(unsigned j) const { return Vector3(Element(0, j), Element(1, j), Element(2, j)); }
-
-    /// Return whether any element is NaN.
-    bool IsNaN() const
-    {
-        const float* data = Data();
-        for (unsigned i = 0; i < 9; ++i)
-        {
-            if (Urho3D::IsNaN(data[i]))
-                return true;
-        }
-        return false;
-    }
-
-    /// Return whether any element is Inf.
-    bool IsInf() const
-    {
-        const float* data = Data();
-        for (unsigned i = 0; i < 9; ++i)
-        {
-            if (Urho3D::IsInf(data[i]))
-                return true;
-        }
-        return false;
-    }
-
-    /// Return as string.
-    String ToString() const;
-
-    float m00_;
-    float m01_;
-    float m02_;
-    float m10_;
-    float m11_;
-    float m12_;
-    float m20_;
-    float m21_;
-    float m22_;
-
-    /// Bulk transpose matrices.
-    static void BulkTranspose(float* dest, const float* src, unsigned count)
-    {
-        for (unsigned i = 0; i < count; ++i)
-        {
-            dest[0] = src[0];
-            dest[1] = src[3];
-            dest[2] = src[6];
-            dest[3] = src[1];
-            dest[4] = src[4];
-            dest[5] = src[7];
-            dest[6] = src[2];
-            dest[7] = src[5];
-            dest[8] = src[8];
-
-            dest += 9;
-            src += 9;
-        }
-    }
-
-    /// Zero matrix.
-    static const Matrix3 ZERO;
-    /// Identity matrix.
-    static const Matrix3 IDENTITY;
-};
-
-/// Multiply a 3x3 matrix with a scalar.
-inline Matrix3 operator *(float lhs, const Matrix3& rhs) { return rhs * lhs; }
-
-}
->>>>>>> 76146c80
+}