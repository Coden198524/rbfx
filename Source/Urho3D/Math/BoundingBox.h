<<<<<<< HEAD
//
// Copyright (c) 2008-2020 the Urho3D project.
//
// Permission is hereby granted, free of charge, to any person obtaining a copy
// of this software and associated documentation files (the "Software"), to deal
// in the Software without restriction, including without limitation the rights
// to use, copy, modify, merge, publish, distribute, sublicense, and/or sell
// copies of the Software, and to permit persons to whom the Software is
// furnished to do so, subject to the following conditions:
//
// The above copyright notice and this permission notice shall be included in
// all copies or substantial portions of the Software.
//
// THE SOFTWARE IS PROVIDED "AS IS", WITHOUT WARRANTY OF ANY KIND, EXPRESS OR
// IMPLIED, INCLUDING BUT NOT LIMITED TO THE WARRANTIES OF MERCHANTABILITY,
// FITNESS FOR A PARTICULAR PURPOSE AND NONINFRINGEMENT. IN NO EVENT SHALL THE
// AUTHORS OR COPYRIGHT HOLDERS BE LIABLE FOR ANY CLAIM, DAMAGES OR OTHER
// LIABILITY, WHETHER IN AN ACTION OF CONTRACT, TORT OR OTHERWISE, ARISING FROM,
// OUT OF OR IN CONNECTION WITH THE SOFTWARE OR THE USE OR OTHER DEALINGS IN
// THE SOFTWARE.
//

#pragma once

#include "../Math/Rect.h"
#include "../Math/Vector3.h"

#ifdef URHO3D_SSE
#include <xmmintrin.h>
#endif

namespace Urho3D
{

class Polyhedron;
class Frustum;
class Matrix3;
class Matrix4;
class Matrix3x4;
class Sphere;

/// Three-dimensional axis-aligned bounding box.
class URHO3D_API BoundingBox
{
public:
    /// Construct with zero size.
    BoundingBox() noexcept :
        min_(M_INFINITY, M_INFINITY, M_INFINITY),
        max_(-M_INFINITY, -M_INFINITY, -M_INFINITY)
    {
    }

    /// Copy-construct from another bounding box.
    BoundingBox(const BoundingBox& box) noexcept :
        min_(box.min_),
        max_(box.max_)
    {
    }

    /// Construct from a rect, with the Z dimension left zero.
    explicit BoundingBox(const Rect& rect) noexcept :
        min_(Vector3(rect.min_, 0.0f)),
        max_(Vector3(rect.max_, 0.0f))
    {
    }

    /// Construct from minimum and maximum vectors.
    BoundingBox(const Vector3& min, const Vector3& max) noexcept :
        min_(min),
        max_(max)
    {
    }

    /// Construct from minimum and maximum floats (all dimensions same).
    BoundingBox(float min, float max) noexcept :
        min_(Vector3(min, min, min)),
        max_(Vector3(max, max, max))
    {
    }

#ifdef URHO3D_SSE
    BoundingBox(__m128 min, __m128 max) noexcept
    {
        _mm_storeu_ps(&min_.x_, min);
        _mm_storeu_ps(&max_.x_, max);
    }
#endif

    /// Construct from an array of vertices.
    BoundingBox(const Vector3* vertices, unsigned count) :
        min_(M_INFINITY, M_INFINITY, M_INFINITY),
        max_(-M_INFINITY, -M_INFINITY, -M_INFINITY)
    {
        Define(vertices, count);
    }

    /// Construct from a frustum.
    explicit BoundingBox(const Frustum& frustum) :
        min_(M_INFINITY, M_INFINITY, M_INFINITY),
        max_(-M_INFINITY, -M_INFINITY, -M_INFINITY)
    {
        Define(frustum);
    }

    /// Construct from a polyhedron.
    explicit BoundingBox(const Polyhedron& poly) :
        min_(M_INFINITY, M_INFINITY, M_INFINITY),
        max_(-M_INFINITY, -M_INFINITY, -M_INFINITY)
    {
        Define(poly);
    }

    /// Construct from a sphere.
    explicit BoundingBox(const Sphere& sphere) :
        min_(M_INFINITY, M_INFINITY, M_INFINITY),
        max_(-M_INFINITY, -M_INFINITY, -M_INFINITY)
    {
        Define(sphere);
    }

    /// Assign from another bounding box.
    BoundingBox& operator =(const BoundingBox& rhs) noexcept
    {
        min_ = rhs.min_;
        max_ = rhs.max_;
        return *this;
    }

    /// Assign from a Rect, with the Z dimension left zero.
    BoundingBox& operator =(const Rect& rhs) noexcept
    {
        min_ = Vector3(rhs.min_, 0.0f);
        max_ = Vector3(rhs.max_, 0.0f);
        return *this;
    }

    /// Test for equality with another bounding box.
    bool operator ==(const BoundingBox& rhs) const { return (min_ == rhs.min_ && max_ == rhs.max_); }

    /// Test for inequality with another bounding box.
    bool operator !=(const BoundingBox& rhs) const { return (min_ != rhs.min_ || max_ != rhs.max_); }

    /// Define from another bounding box.
    void Define(const BoundingBox& box)
    {
        Define(box.min_, box.max_);
    }

    /// Define from a Rect.
    void Define(const Rect& rect)
    {
        Define(Vector3(rect.min_, 0.0f), Vector3(rect.max_, 0.0f));
    }

    /// Define from minimum and maximum vectors.
    void Define(const Vector3& min, const Vector3& max)
    {
        min_ = min;
        max_ = max;
    }

    /// Define from minimum and maximum floats (all dimensions same).
    void Define(float min, float max)
    {
        min_ = Vector3(min, min, min);
        max_ = Vector3(max, max, max);
    }

    /// Define from a point.
    void Define(const Vector3& point)
    {
        min_ = max_ = point;
    }

    /// Merge a point.
    void Merge(const Vector3& point)
    {
#ifdef URHO3D_SSE
        __m128 vec = _mm_set_ps(1.f, point.z_, point.y_, point.x_);
        _mm_storeu_ps(&min_.x_, _mm_min_ps(_mm_loadu_ps(&min_.x_), vec));
        _mm_storeu_ps(&max_.x_, _mm_max_ps(_mm_loadu_ps(&max_.x_), vec));
#else
        if (point.x_ < min_.x_)
            min_.x_ = point.x_;
        if (point.y_ < min_.y_)
            min_.y_ = point.y_;
        if (point.z_ < min_.z_)
            min_.z_ = point.z_;
        if (point.x_ > max_.x_)
            max_.x_ = point.x_;
        if (point.y_ > max_.y_)
            max_.y_ = point.y_;
        if (point.z_ > max_.z_)
            max_.z_ = point.z_;
#endif
    }

    /// Merge another bounding box.
    void Merge(const BoundingBox& box)
    {
#ifdef URHO3D_SSE
        _mm_storeu_ps(&min_.x_, _mm_min_ps(_mm_loadu_ps(&min_.x_), _mm_loadu_ps(&box.min_.x_)));
        _mm_storeu_ps(&max_.x_, _mm_max_ps(_mm_loadu_ps(&max_.x_), _mm_loadu_ps(&box.max_.x_)));
#else
        if (box.min_.x_ < min_.x_)
            min_.x_ = box.min_.x_;
        if (box.min_.y_ < min_.y_)
            min_.y_ = box.min_.y_;
        if (box.min_.z_ < min_.z_)
            min_.z_ = box.min_.z_;
        if (box.max_.x_ > max_.x_)
            max_.x_ = box.max_.x_;
        if (box.max_.y_ > max_.y_)
            max_.y_ = box.max_.y_;
        if (box.max_.z_ > max_.z_)
            max_.z_ = box.max_.z_;
#endif
    }

    /// Define from an array of vertices.
    void Define(const Vector3* vertices, unsigned count);
    /// Define from a frustum.
    void Define(const Frustum& frustum);
    /// Define from a polyhedron.
    void Define(const Polyhedron& poly);
    /// Define from a sphere.
    void Define(const Sphere& sphere);
    /// Merge an array of vertices.
    void Merge(const Vector3* vertices, unsigned count);
    /// Merge a frustum.
    void Merge(const Frustum& frustum);
    /// Merge a polyhedron.
    void Merge(const Polyhedron& poly);
    /// Merge a sphere.
    void Merge(const Sphere& sphere);
    /// Clip with another bounding box. The box can become degenerate (undefined) as a result.
    void Clip(const BoundingBox& box);
    /// Transform with a 3x3 matrix.
    void Transform(const Matrix3& transform);
    /// Transform with a 3x4 matrix.
    void Transform(const Matrix3x4& transform);

    /// Clear to undefined state.
    void Clear()
    {
#ifdef URHO3D_SSE
        _mm_storeu_ps(&min_.x_, _mm_set1_ps(M_INFINITY));
        _mm_storeu_ps(&max_.x_, _mm_set1_ps(-M_INFINITY));
#else
        min_ = Vector3(M_INFINITY, M_INFINITY, M_INFINITY);
        max_ = Vector3(-M_INFINITY, -M_INFINITY, -M_INFINITY);
#endif
    }

    /// Return true if this bounding box is defined via a previous call to Define() or Merge().
    bool Defined() const
    {
        return min_.x_ != M_INFINITY;
    }

    /// Return center.
    Vector3 Center() const { return (max_ + min_) * 0.5f; }

    /// Return size.
    Vector3 Size() const { return max_ - min_; }

    /// Return half-size.
    Vector3 HalfSize() const { return (max_ - min_) * 0.5f; }

    /// Return transformed by a 3x3 matrix.
    BoundingBox Transformed(const Matrix3& transform) const;
    /// Return transformed by a 3x4 matrix.
    BoundingBox Transformed(const Matrix3x4& transform) const;
    /// Return projected by a 4x4 projection matrix.
    Rect Projected(const Matrix4& projection) const;
    /// Return distance to point.
    float DistanceToPoint(const Vector3& point) const;

    /// Test if a point is inside.
    Intersection IsInside(const Vector3& point) const
    {
        if (point.x_ < min_.x_ || point.x_ > max_.x_ || point.y_ < min_.y_ || point.y_ > max_.y_ ||
            point.z_ < min_.z_ || point.z_ > max_.z_)
            return OUTSIDE;
        else
            return INSIDE;
    }

    /// Test if another bounding box is inside, outside or intersects.
    Intersection IsInside(const BoundingBox& box) const
    {
        if (box.max_.x_ < min_.x_ || box.min_.x_ > max_.x_ || box.max_.y_ < min_.y_ || box.min_.y_ > max_.y_ ||
            box.max_.z_ < min_.z_ || box.min_.z_ > max_.z_)
            return OUTSIDE;
        else if (box.min_.x_ < min_.x_ || box.max_.x_ > max_.x_ || box.min_.y_ < min_.y_ || box.max_.y_ > max_.y_ ||
                 box.min_.z_ < min_.z_ || box.max_.z_ > max_.z_)
            return INTERSECTS;
        else
            return INSIDE;
    }

    /// Test if another bounding box is (partially) inside or outside.
    Intersection IsInsideFast(const BoundingBox& box) const
    {
        if (box.max_.x_ < min_.x_ || box.min_.x_ > max_.x_ || box.max_.y_ < min_.y_ || box.min_.y_ > max_.y_ ||
            box.max_.z_ < min_.z_ || box.min_.z_ > max_.z_)
            return OUTSIDE;
        else
            return INSIDE;
    }

    /// Test if a sphere is inside, outside or intersects.
    Intersection IsInside(const Sphere& sphere) const;
    /// Test if a sphere is (partially) inside or outside.
    Intersection IsInsideFast(const Sphere& sphere) const;

    /// Return as string.
    ea::string ToString() const;

    /// Minimum vector.
    Vector3 min_;
    float dummyMin_{}; // This is never used, but exists to pad the min_ value to four floats.
    /// Maximum vector.
    Vector3 max_;
    float dummyMax_{}; // This is never used, but exists to pad the max_ value to four floats.
};

}
=======
//
// Copyright (c) 2008-2020 the Urho3D project.
//
// Permission is hereby granted, free of charge, to any person obtaining a copy
// of this software and associated documentation files (the "Software"), to deal
// in the Software without restriction, including without limitation the rights
// to use, copy, modify, merge, publish, distribute, sublicense, and/or sell
// copies of the Software, and to permit persons to whom the Software is
// furnished to do so, subject to the following conditions:
//
// The above copyright notice and this permission notice shall be included in
// all copies or substantial portions of the Software.
//
// THE SOFTWARE IS PROVIDED "AS IS", WITHOUT WARRANTY OF ANY KIND, EXPRESS OR
// IMPLIED, INCLUDING BUT NOT LIMITED TO THE WARRANTIES OF MERCHANTABILITY,
// FITNESS FOR A PARTICULAR PURPOSE AND NONINFRINGEMENT. IN NO EVENT SHALL THE
// AUTHORS OR COPYRIGHT HOLDERS BE LIABLE FOR ANY CLAIM, DAMAGES OR OTHER
// LIABILITY, WHETHER IN AN ACTION OF CONTRACT, TORT OR OTHERWISE, ARISING FROM,
// OUT OF OR IN CONNECTION WITH THE SOFTWARE OR THE USE OR OTHER DEALINGS IN
// THE SOFTWARE.
//

#pragma once

#include "../Math/Rect.h"
#include "../Math/Vector3.h"

#ifdef URHO3D_SSE
#include <xmmintrin.h>
#endif

namespace Urho3D
{

class Polyhedron;
class Frustum;
class Matrix3;
class Matrix4;
class Matrix3x4;
class Sphere;

/// Three-dimensional axis-aligned bounding box.
/// @allfloats
class URHO3D_API BoundingBox
{
public:
    /// Construct with zero size.
    BoundingBox() noexcept :
        min_(M_INFINITY, M_INFINITY, M_INFINITY),
        max_(-M_INFINITY, -M_INFINITY, -M_INFINITY)
    {
    }

    /// Copy-construct from another bounding box.
    BoundingBox(const BoundingBox& box) noexcept :
        min_(box.min_),
        max_(box.max_)
    {
    }

    /// Construct from a rect, with the Z dimension left zero.
    explicit BoundingBox(const Rect& rect) noexcept :
        min_(Vector3(rect.min_, 0.0f)),
        max_(Vector3(rect.max_, 0.0f))
    {
    }

    /// Construct from minimum and maximum vectors.
    BoundingBox(const Vector3& min, const Vector3& max) noexcept :
        min_(min),
        max_(max)
    {
    }

    /// Construct from minimum and maximum floats (all dimensions same).
    BoundingBox(float min, float max) noexcept :
        min_(Vector3(min, min, min)),
        max_(Vector3(max, max, max))
    {
    }

#ifdef URHO3D_SSE
    /// @nobind
    BoundingBox(__m128 min, __m128 max) noexcept
    {
        _mm_storeu_ps(&min_.x_, min);
        _mm_storeu_ps(&max_.x_, max);
    }
#endif

    /// Construct from an array of vertices.
    BoundingBox(const Vector3* vertices, unsigned count) :
        min_(M_INFINITY, M_INFINITY, M_INFINITY),
        max_(-M_INFINITY, -M_INFINITY, -M_INFINITY)
    {
        Define(vertices, count);
    }

    /// Construct from a frustum.
    explicit BoundingBox(const Frustum& frustum) :
        min_(M_INFINITY, M_INFINITY, M_INFINITY),
        max_(-M_INFINITY, -M_INFINITY, -M_INFINITY)
    {
        Define(frustum);
    }

    /// Construct from a polyhedron.
    explicit BoundingBox(const Polyhedron& poly) :
        min_(M_INFINITY, M_INFINITY, M_INFINITY),
        max_(-M_INFINITY, -M_INFINITY, -M_INFINITY)
    {
        Define(poly);
    }

    /// Construct from a sphere.
    explicit BoundingBox(const Sphere& sphere) :
        min_(M_INFINITY, M_INFINITY, M_INFINITY),
        max_(-M_INFINITY, -M_INFINITY, -M_INFINITY)
    {
        Define(sphere);
    }

    /// Assign from another bounding box.
    BoundingBox& operator =(const BoundingBox& rhs) noexcept
    {
        min_ = rhs.min_;
        max_ = rhs.max_;
        return *this;
    }

    /// Assign from a Rect, with the Z dimension left zero.
    BoundingBox& operator =(const Rect& rhs) noexcept
    {
        min_ = Vector3(rhs.min_, 0.0f);
        max_ = Vector3(rhs.max_, 0.0f);
        return *this;
    }

    /// Test for equality with another bounding box.
    bool operator ==(const BoundingBox& rhs) const { return (min_ == rhs.min_ && max_ == rhs.max_); }

    /// Test for inequality with another bounding box.
    bool operator !=(const BoundingBox& rhs) const { return (min_ != rhs.min_ || max_ != rhs.max_); }

    /// Define from another bounding box.
    void Define(const BoundingBox& box)
    {
        Define(box.min_, box.max_);
    }

    /// Define from a Rect.
    void Define(const Rect& rect)
    {
        Define(Vector3(rect.min_, 0.0f), Vector3(rect.max_, 0.0f));
    }

    /// Define from minimum and maximum vectors.
    void Define(const Vector3& min, const Vector3& max)
    {
        min_ = min;
        max_ = max;
    }

    /// Define from minimum and maximum floats (all dimensions same).
    void Define(float min, float max)
    {
        min_ = Vector3(min, min, min);
        max_ = Vector3(max, max, max);
    }

    /// Define from a point.
    void Define(const Vector3& point)
    {
        min_ = max_ = point;
    }

    /// Merge a point.
    void Merge(const Vector3& point)
    {
#ifdef URHO3D_SSE
        __m128 vec = _mm_set_ps(1.f, point.z_, point.y_, point.x_);
        _mm_storeu_ps(&min_.x_, _mm_min_ps(_mm_loadu_ps(&min_.x_), vec));
        _mm_storeu_ps(&max_.x_, _mm_max_ps(_mm_loadu_ps(&max_.x_), vec));
#else
        if (point.x_ < min_.x_)
            min_.x_ = point.x_;
        if (point.y_ < min_.y_)
            min_.y_ = point.y_;
        if (point.z_ < min_.z_)
            min_.z_ = point.z_;
        if (point.x_ > max_.x_)
            max_.x_ = point.x_;
        if (point.y_ > max_.y_)
            max_.y_ = point.y_;
        if (point.z_ > max_.z_)
            max_.z_ = point.z_;
#endif
    }

    /// Merge another bounding box.
    void Merge(const BoundingBox& box)
    {
#ifdef URHO3D_SSE
        _mm_storeu_ps(&min_.x_, _mm_min_ps(_mm_loadu_ps(&min_.x_), _mm_loadu_ps(&box.min_.x_)));
        _mm_storeu_ps(&max_.x_, _mm_max_ps(_mm_loadu_ps(&max_.x_), _mm_loadu_ps(&box.max_.x_)));
#else
        if (box.min_.x_ < min_.x_)
            min_.x_ = box.min_.x_;
        if (box.min_.y_ < min_.y_)
            min_.y_ = box.min_.y_;
        if (box.min_.z_ < min_.z_)
            min_.z_ = box.min_.z_;
        if (box.max_.x_ > max_.x_)
            max_.x_ = box.max_.x_;
        if (box.max_.y_ > max_.y_)
            max_.y_ = box.max_.y_;
        if (box.max_.z_ > max_.z_)
            max_.z_ = box.max_.z_;
#endif
    }

    /// Define from an array of vertices.
    void Define(const Vector3* vertices, unsigned count);
    /// Define from a frustum.
    void Define(const Frustum& frustum);
    /// Define from a polyhedron.
    void Define(const Polyhedron& poly);
    /// Define from a sphere.
    void Define(const Sphere& sphere);
    /// Merge an array of vertices.
    void Merge(const Vector3* vertices, unsigned count);
    /// Merge a frustum.
    void Merge(const Frustum& frustum);
    /// Merge a polyhedron.
    void Merge(const Polyhedron& poly);
    /// Merge a sphere.
    void Merge(const Sphere& sphere);
    /// Clip with another bounding box. The box can become degenerate (undefined) as a result.
    void Clip(const BoundingBox& box);
    /// Transform with a 3x3 matrix.
    void Transform(const Matrix3& transform);
    /// Transform with a 3x4 matrix.
    void Transform(const Matrix3x4& transform);

    /// Clear to undefined state.
    void Clear()
    {
#ifdef URHO3D_SSE
        _mm_storeu_ps(&min_.x_, _mm_set1_ps(M_INFINITY));
        _mm_storeu_ps(&max_.x_, _mm_set1_ps(-M_INFINITY));
#else
        min_ = Vector3(M_INFINITY, M_INFINITY, M_INFINITY);
        max_ = Vector3(-M_INFINITY, -M_INFINITY, -M_INFINITY);
#endif
    }

    /// Return true if this bounding box is defined via a previous call to Define() or Merge().
    bool Defined() const
    {
        return min_.x_ != M_INFINITY;
    }

    /// Return center.
    /// @property
    Vector3 Center() const { return (max_ + min_) * 0.5f; }

    /// Return size.
    /// @property
    Vector3 Size() const { return max_ - min_; }

    /// Return half-size.
    /// @property
    Vector3 HalfSize() const { return (max_ - min_) * 0.5f; }

    /// Return transformed by a 3x3 matrix.
    BoundingBox Transformed(const Matrix3& transform) const;
    /// Return transformed by a 3x4 matrix.
    BoundingBox Transformed(const Matrix3x4& transform) const;
    /// Return projected by a 4x4 projection matrix.
    Rect Projected(const Matrix4& projection) const;
    /// Return distance to point.
    float DistanceToPoint(const Vector3& point) const;

    /// Test if a point is inside.
    Intersection IsInside(const Vector3& point) const
    {
        if (point.x_ < min_.x_ || point.x_ > max_.x_ || point.y_ < min_.y_ || point.y_ > max_.y_ ||
            point.z_ < min_.z_ || point.z_ > max_.z_)
            return OUTSIDE;
        else
            return INSIDE;
    }

    /// Test if another bounding box is inside, outside or intersects.
    Intersection IsInside(const BoundingBox& box) const
    {
        if (box.max_.x_ < min_.x_ || box.min_.x_ > max_.x_ || box.max_.y_ < min_.y_ || box.min_.y_ > max_.y_ ||
            box.max_.z_ < min_.z_ || box.min_.z_ > max_.z_)
            return OUTSIDE;
        else if (box.min_.x_ < min_.x_ || box.max_.x_ > max_.x_ || box.min_.y_ < min_.y_ || box.max_.y_ > max_.y_ ||
                 box.min_.z_ < min_.z_ || box.max_.z_ > max_.z_)
            return INTERSECTS;
        else
            return INSIDE;
    }

    /// Test if another bounding box is (partially) inside or outside.
    Intersection IsInsideFast(const BoundingBox& box) const
    {
        if (box.max_.x_ < min_.x_ || box.min_.x_ > max_.x_ || box.max_.y_ < min_.y_ || box.min_.y_ > max_.y_ ||
            box.max_.z_ < min_.z_ || box.min_.z_ > max_.z_)
            return OUTSIDE;
        else
            return INSIDE;
    }

    /// Test if a sphere is inside, outside or intersects.
    Intersection IsInside(const Sphere& sphere) const;
    /// Test if a sphere is (partially) inside or outside.
    Intersection IsInsideFast(const Sphere& sphere) const;

    /// Return as string.
    String ToString() const;

    /// Minimum vector.
    Vector3 min_;
    float dummyMin_{}; // This is never used, but exists to pad the min_ value to four floats.
    /// Maximum vector.
    Vector3 max_;
    float dummyMax_{}; // This is never used, but exists to pad the max_ value to four floats.
};

}
>>>>>>> c85522b1
<|MERGE_RESOLUTION|>--- conflicted
+++ resolved
@@ -1,4 +1,3 @@
-<<<<<<< HEAD
 //
 // Copyright (c) 2008-2020 the Urho3D project.
 //
@@ -41,6 +40,7 @@
 class Sphere;
 
 /// Three-dimensional axis-aligned bounding box.
+/// @allfloats
 class URHO3D_API BoundingBox
 {
 public:
@@ -80,6 +80,7 @@
     }
 
 #ifdef URHO3D_SSE
+    /// @nobind
     BoundingBox(__m128 min, __m128 max) noexcept
     {
         _mm_storeu_ps(&min_.x_, min);
@@ -260,12 +261,15 @@
     }
 
     /// Return center.
+    /// @property
     Vector3 Center() const { return (max_ + min_) * 0.5f; }
 
     /// Return size.
+    /// @property
     Vector3 Size() const { return max_ - min_; }
 
     /// Return half-size.
+    /// @property
     Vector3 HalfSize() const { return (max_ - min_) * 0.5f; }
 
     /// Return transformed by a 3x3 matrix.
@@ -326,339 +330,4 @@
     float dummyMax_{}; // This is never used, but exists to pad the max_ value to four floats.
 };
 
-}
-=======
-//
-// Copyright (c) 2008-2020 the Urho3D project.
-//
-// Permission is hereby granted, free of charge, to any person obtaining a copy
-// of this software and associated documentation files (the "Software"), to deal
-// in the Software without restriction, including without limitation the rights
-// to use, copy, modify, merge, publish, distribute, sublicense, and/or sell
-// copies of the Software, and to permit persons to whom the Software is
-// furnished to do so, subject to the following conditions:
-//
-// The above copyright notice and this permission notice shall be included in
-// all copies or substantial portions of the Software.
-//
-// THE SOFTWARE IS PROVIDED "AS IS", WITHOUT WARRANTY OF ANY KIND, EXPRESS OR
-// IMPLIED, INCLUDING BUT NOT LIMITED TO THE WARRANTIES OF MERCHANTABILITY,
-// FITNESS FOR A PARTICULAR PURPOSE AND NONINFRINGEMENT. IN NO EVENT SHALL THE
-// AUTHORS OR COPYRIGHT HOLDERS BE LIABLE FOR ANY CLAIM, DAMAGES OR OTHER
-// LIABILITY, WHETHER IN AN ACTION OF CONTRACT, TORT OR OTHERWISE, ARISING FROM,
-// OUT OF OR IN CONNECTION WITH THE SOFTWARE OR THE USE OR OTHER DEALINGS IN
-// THE SOFTWARE.
-//
-
-#pragma once
-
-#include "../Math/Rect.h"
-#include "../Math/Vector3.h"
-
-#ifdef URHO3D_SSE
-#include <xmmintrin.h>
-#endif
-
-namespace Urho3D
-{
-
-class Polyhedron;
-class Frustum;
-class Matrix3;
-class Matrix4;
-class Matrix3x4;
-class Sphere;
-
-/// Three-dimensional axis-aligned bounding box.
-/// @allfloats
-class URHO3D_API BoundingBox
-{
-public:
-    /// Construct with zero size.
-    BoundingBox() noexcept :
-        min_(M_INFINITY, M_INFINITY, M_INFINITY),
-        max_(-M_INFINITY, -M_INFINITY, -M_INFINITY)
-    {
-    }
-
-    /// Copy-construct from another bounding box.
-    BoundingBox(const BoundingBox& box) noexcept :
-        min_(box.min_),
-        max_(box.max_)
-    {
-    }
-
-    /// Construct from a rect, with the Z dimension left zero.
-    explicit BoundingBox(const Rect& rect) noexcept :
-        min_(Vector3(rect.min_, 0.0f)),
-        max_(Vector3(rect.max_, 0.0f))
-    {
-    }
-
-    /// Construct from minimum and maximum vectors.
-    BoundingBox(const Vector3& min, const Vector3& max) noexcept :
-        min_(min),
-        max_(max)
-    {
-    }
-
-    /// Construct from minimum and maximum floats (all dimensions same).
-    BoundingBox(float min, float max) noexcept :
-        min_(Vector3(min, min, min)),
-        max_(Vector3(max, max, max))
-    {
-    }
-
-#ifdef URHO3D_SSE
-    /// @nobind
-    BoundingBox(__m128 min, __m128 max) noexcept
-    {
-        _mm_storeu_ps(&min_.x_, min);
-        _mm_storeu_ps(&max_.x_, max);
-    }
-#endif
-
-    /// Construct from an array of vertices.
-    BoundingBox(const Vector3* vertices, unsigned count) :
-        min_(M_INFINITY, M_INFINITY, M_INFINITY),
-        max_(-M_INFINITY, -M_INFINITY, -M_INFINITY)
-    {
-        Define(vertices, count);
-    }
-
-    /// Construct from a frustum.
-    explicit BoundingBox(const Frustum& frustum) :
-        min_(M_INFINITY, M_INFINITY, M_INFINITY),
-        max_(-M_INFINITY, -M_INFINITY, -M_INFINITY)
-    {
-        Define(frustum);
-    }
-
-    /// Construct from a polyhedron.
-    explicit BoundingBox(const Polyhedron& poly) :
-        min_(M_INFINITY, M_INFINITY, M_INFINITY),
-        max_(-M_INFINITY, -M_INFINITY, -M_INFINITY)
-    {
-        Define(poly);
-    }
-
-    /// Construct from a sphere.
-    explicit BoundingBox(const Sphere& sphere) :
-        min_(M_INFINITY, M_INFINITY, M_INFINITY),
-        max_(-M_INFINITY, -M_INFINITY, -M_INFINITY)
-    {
-        Define(sphere);
-    }
-
-    /// Assign from another bounding box.
-    BoundingBox& operator =(const BoundingBox& rhs) noexcept
-    {
-        min_ = rhs.min_;
-        max_ = rhs.max_;
-        return *this;
-    }
-
-    /// Assign from a Rect, with the Z dimension left zero.
-    BoundingBox& operator =(const Rect& rhs) noexcept
-    {
-        min_ = Vector3(rhs.min_, 0.0f);
-        max_ = Vector3(rhs.max_, 0.0f);
-        return *this;
-    }
-
-    /// Test for equality with another bounding box.
-    bool operator ==(const BoundingBox& rhs) const { return (min_ == rhs.min_ && max_ == rhs.max_); }
-
-    /// Test for inequality with another bounding box.
-    bool operator !=(const BoundingBox& rhs) const { return (min_ != rhs.min_ || max_ != rhs.max_); }
-
-    /// Define from another bounding box.
-    void Define(const BoundingBox& box)
-    {
-        Define(box.min_, box.max_);
-    }
-
-    /// Define from a Rect.
-    void Define(const Rect& rect)
-    {
-        Define(Vector3(rect.min_, 0.0f), Vector3(rect.max_, 0.0f));
-    }
-
-    /// Define from minimum and maximum vectors.
-    void Define(const Vector3& min, const Vector3& max)
-    {
-        min_ = min;
-        max_ = max;
-    }
-
-    /// Define from minimum and maximum floats (all dimensions same).
-    void Define(float min, float max)
-    {
-        min_ = Vector3(min, min, min);
-        max_ = Vector3(max, max, max);
-    }
-
-    /// Define from a point.
-    void Define(const Vector3& point)
-    {
-        min_ = max_ = point;
-    }
-
-    /// Merge a point.
-    void Merge(const Vector3& point)
-    {
-#ifdef URHO3D_SSE
-        __m128 vec = _mm_set_ps(1.f, point.z_, point.y_, point.x_);
-        _mm_storeu_ps(&min_.x_, _mm_min_ps(_mm_loadu_ps(&min_.x_), vec));
-        _mm_storeu_ps(&max_.x_, _mm_max_ps(_mm_loadu_ps(&max_.x_), vec));
-#else
-        if (point.x_ < min_.x_)
-            min_.x_ = point.x_;
-        if (point.y_ < min_.y_)
-            min_.y_ = point.y_;
-        if (point.z_ < min_.z_)
-            min_.z_ = point.z_;
-        if (point.x_ > max_.x_)
-            max_.x_ = point.x_;
-        if (point.y_ > max_.y_)
-            max_.y_ = point.y_;
-        if (point.z_ > max_.z_)
-            max_.z_ = point.z_;
-#endif
-    }
-
-    /// Merge another bounding box.
-    void Merge(const BoundingBox& box)
-    {
-#ifdef URHO3D_SSE
-        _mm_storeu_ps(&min_.x_, _mm_min_ps(_mm_loadu_ps(&min_.x_), _mm_loadu_ps(&box.min_.x_)));
-        _mm_storeu_ps(&max_.x_, _mm_max_ps(_mm_loadu_ps(&max_.x_), _mm_loadu_ps(&box.max_.x_)));
-#else
-        if (box.min_.x_ < min_.x_)
-            min_.x_ = box.min_.x_;
-        if (box.min_.y_ < min_.y_)
-            min_.y_ = box.min_.y_;
-        if (box.min_.z_ < min_.z_)
-            min_.z_ = box.min_.z_;
-        if (box.max_.x_ > max_.x_)
-            max_.x_ = box.max_.x_;
-        if (box.max_.y_ > max_.y_)
-            max_.y_ = box.max_.y_;
-        if (box.max_.z_ > max_.z_)
-            max_.z_ = box.max_.z_;
-#endif
-    }
-
-    /// Define from an array of vertices.
-    void Define(const Vector3* vertices, unsigned count);
-    /// Define from a frustum.
-    void Define(const Frustum& frustum);
-    /// Define from a polyhedron.
-    void Define(const Polyhedron& poly);
-    /// Define from a sphere.
-    void Define(const Sphere& sphere);
-    /// Merge an array of vertices.
-    void Merge(const Vector3* vertices, unsigned count);
-    /// Merge a frustum.
-    void Merge(const Frustum& frustum);
-    /// Merge a polyhedron.
-    void Merge(const Polyhedron& poly);
-    /// Merge a sphere.
-    void Merge(const Sphere& sphere);
-    /// Clip with another bounding box. The box can become degenerate (undefined) as a result.
-    void Clip(const BoundingBox& box);
-    /// Transform with a 3x3 matrix.
-    void Transform(const Matrix3& transform);
-    /// Transform with a 3x4 matrix.
-    void Transform(const Matrix3x4& transform);
-
-    /// Clear to undefined state.
-    void Clear()
-    {
-#ifdef URHO3D_SSE
-        _mm_storeu_ps(&min_.x_, _mm_set1_ps(M_INFINITY));
-        _mm_storeu_ps(&max_.x_, _mm_set1_ps(-M_INFINITY));
-#else
-        min_ = Vector3(M_INFINITY, M_INFINITY, M_INFINITY);
-        max_ = Vector3(-M_INFINITY, -M_INFINITY, -M_INFINITY);
-#endif
-    }
-
-    /// Return true if this bounding box is defined via a previous call to Define() or Merge().
-    bool Defined() const
-    {
-        return min_.x_ != M_INFINITY;
-    }
-
-    /// Return center.
-    /// @property
-    Vector3 Center() const { return (max_ + min_) * 0.5f; }
-
-    /// Return size.
-    /// @property
-    Vector3 Size() const { return max_ - min_; }
-
-    /// Return half-size.
-    /// @property
-    Vector3 HalfSize() const { return (max_ - min_) * 0.5f; }
-
-    /// Return transformed by a 3x3 matrix.
-    BoundingBox Transformed(const Matrix3& transform) const;
-    /// Return transformed by a 3x4 matrix.
-    BoundingBox Transformed(const Matrix3x4& transform) const;
-    /// Return projected by a 4x4 projection matrix.
-    Rect Projected(const Matrix4& projection) const;
-    /// Return distance to point.
-    float DistanceToPoint(const Vector3& point) const;
-
-    /// Test if a point is inside.
-    Intersection IsInside(const Vector3& point) const
-    {
-        if (point.x_ < min_.x_ || point.x_ > max_.x_ || point.y_ < min_.y_ || point.y_ > max_.y_ ||
-            point.z_ < min_.z_ || point.z_ > max_.z_)
-            return OUTSIDE;
-        else
-            return INSIDE;
-    }
-
-    /// Test if another bounding box is inside, outside or intersects.
-    Intersection IsInside(const BoundingBox& box) const
-    {
-        if (box.max_.x_ < min_.x_ || box.min_.x_ > max_.x_ || box.max_.y_ < min_.y_ || box.min_.y_ > max_.y_ ||
-            box.max_.z_ < min_.z_ || box.min_.z_ > max_.z_)
-            return OUTSIDE;
-        else if (box.min_.x_ < min_.x_ || box.max_.x_ > max_.x_ || box.min_.y_ < min_.y_ || box.max_.y_ > max_.y_ ||
-                 box.min_.z_ < min_.z_ || box.max_.z_ > max_.z_)
-            return INTERSECTS;
-        else
-            return INSIDE;
-    }
-
-    /// Test if another bounding box is (partially) inside or outside.
-    Intersection IsInsideFast(const BoundingBox& box) const
-    {
-        if (box.max_.x_ < min_.x_ || box.min_.x_ > max_.x_ || box.max_.y_ < min_.y_ || box.min_.y_ > max_.y_ ||
-            box.max_.z_ < min_.z_ || box.min_.z_ > max_.z_)
-            return OUTSIDE;
-        else
-            return INSIDE;
-    }
-
-    /// Test if a sphere is inside, outside or intersects.
-    Intersection IsInside(const Sphere& sphere) const;
-    /// Test if a sphere is (partially) inside or outside.
-    Intersection IsInsideFast(const Sphere& sphere) const;
-
-    /// Return as string.
-    String ToString() const;
-
-    /// Minimum vector.
-    Vector3 min_;
-    float dummyMin_{}; // This is never used, but exists to pad the min_ value to four floats.
-    /// Maximum vector.
-    Vector3 max_;
-    float dummyMax_{}; // This is never used, but exists to pad the max_ value to four floats.
-};
-
-}
->>>>>>> c85522b1
+}