--- conflicted
+++ resolved
@@ -1,6 +1,5 @@
-<<<<<<< HEAD
 //
-// Copyright (c) 2008-2018 the Urho3D project.
+// Copyright (c) 2008-2019 the Urho3D project.
 //
 // Permission is hereby granted, free of charge, to any person obtaining a copy
 // of this software and associated documentation files (the "Software"), to deal
@@ -1047,1055 +1046,4 @@
         SetRotation(static_cast<SmoothedTransform*>(GetEventSender())->GetTargetWorldRotation());
 }
 
-}
-=======
-//
-// Copyright (c) 2008-2019 the Urho3D project.
-//
-// Permission is hereby granted, free of charge, to any person obtaining a copy
-// of this software and associated documentation files (the "Software"), to deal
-// in the Software without restriction, including without limitation the rights
-// to use, copy, modify, merge, publish, distribute, sublicense, and/or sell
-// copies of the Software, and to permit persons to whom the Software is
-// furnished to do so, subject to the following conditions:
-//
-// The above copyright notice and this permission notice shall be included in
-// all copies or substantial portions of the Software.
-//
-// THE SOFTWARE IS PROVIDED "AS IS", WITHOUT WARRANTY OF ANY KIND, EXPRESS OR
-// IMPLIED, INCLUDING BUT NOT LIMITED TO THE WARRANTIES OF MERCHANTABILITY,
-// FITNESS FOR A PARTICULAR PURPOSE AND NONINFRINGEMENT. IN NO EVENT SHALL THE
-// AUTHORS OR COPYRIGHT HOLDERS BE LIABLE FOR ANY CLAIM, DAMAGES OR OTHER
-// LIABILITY, WHETHER IN AN ACTION OF CONTRACT, TORT OR OTHERWISE, ARISING FROM,
-// OUT OF OR IN CONNECTION WITH THE SOFTWARE OR THE USE OR OTHER DEALINGS IN
-// THE SOFTWARE.
-//
-
-#include "../Precompiled.h"
-
-#include "../Core/Context.h"
-#include "../Core/Profiler.h"
-#include "../IO/Log.h"
-#include "../IO/MemoryBuffer.h"
-#include "../Physics/CollisionShape.h"
-#include "../Physics/Constraint.h"
-#include "../Physics/PhysicsUtils.h"
-#include "../Physics/PhysicsWorld.h"
-#include "../Physics/RigidBody.h"
-#include "../Resource/ResourceCache.h"
-#include "../Resource/ResourceEvents.h"
-#include "../Scene/Scene.h"
-#include "../Scene/SceneEvents.h"
-#include "../Scene/SmoothedTransform.h"
-
-#include <Bullet/BulletDynamics/Dynamics/btDiscreteDynamicsWorld.h>
-#include <Bullet/BulletDynamics/Dynamics/btRigidBody.h>
-#include <Bullet/BulletCollision/CollisionShapes/btCompoundShape.h>
-
-namespace Urho3D
-{
-
-static const float DEFAULT_MASS = 0.0f;
-static const float DEFAULT_FRICTION = 0.5f;
-static const float DEFAULT_RESTITUTION = 0.0f;
-static const float DEFAULT_ROLLING_FRICTION = 0.0f;
-static const unsigned DEFAULT_COLLISION_LAYER = 0x1;
-static const unsigned DEFAULT_COLLISION_MASK = M_MAX_UNSIGNED;
-
-static const char* collisionEventModeNames[] =
-{
-    "Never",
-    "When Active",
-    "Always",
-    nullptr
-};
-
-extern const char* PHYSICS_CATEGORY;
-
-RigidBody::RigidBody(Context* context) :
-    Component(context),
-    gravityOverride_(Vector3::ZERO),
-    centerOfMass_(Vector3::ZERO),
-    mass_(DEFAULT_MASS),
-    collisionLayer_(DEFAULT_COLLISION_LAYER),
-    collisionMask_(DEFAULT_COLLISION_MASK),
-    collisionEventMode_(COLLISION_ACTIVE),
-    lastPosition_(Vector3::ZERO),
-    lastRotation_(Quaternion::IDENTITY),
-    kinematic_(false),
-    trigger_(false),
-    useGravity_(true),
-    readdBody_(false),
-    inWorld_(false),
-    enableMassUpdate_(true),
-    hasSimulated_(false)
-{
-    compoundShape_ = new btCompoundShape();
-    shiftedCompoundShape_ = new btCompoundShape();
-}
-
-RigidBody::~RigidBody()
-{
-    ReleaseBody();
-
-    if (physicsWorld_)
-        physicsWorld_->RemoveRigidBody(this);
-}
-
-void RigidBody::RegisterObject(Context* context)
-{
-    context->RegisterFactory<RigidBody>(PHYSICS_CATEGORY);
-
-    URHO3D_ACCESSOR_ATTRIBUTE("Is Enabled", IsEnabled, SetEnabled, bool, true, AM_DEFAULT);
-    URHO3D_MIXED_ACCESSOR_ATTRIBUTE("Physics Rotation", GetRotation, SetRotation, Quaternion, Quaternion::IDENTITY, AM_FILE | AM_NOEDIT);
-    URHO3D_MIXED_ACCESSOR_ATTRIBUTE("Physics Position", GetPosition, SetPosition, Vector3, Vector3::ZERO, AM_FILE | AM_NOEDIT);
-    URHO3D_ATTRIBUTE_EX("Mass", float, mass_, MarkBodyDirty, DEFAULT_MASS, AM_DEFAULT);
-    URHO3D_ACCESSOR_ATTRIBUTE("Friction", GetFriction, SetFriction, float, DEFAULT_FRICTION, AM_DEFAULT);
-    URHO3D_MIXED_ACCESSOR_ATTRIBUTE("Anisotropic Friction", GetAnisotropicFriction, SetAnisotropicFriction, Vector3, Vector3::ONE,
-        AM_DEFAULT);
-    URHO3D_ACCESSOR_ATTRIBUTE("Rolling Friction", GetRollingFriction, SetRollingFriction, float, DEFAULT_ROLLING_FRICTION, AM_DEFAULT);
-    URHO3D_ACCESSOR_ATTRIBUTE("Restitution", GetRestitution, SetRestitution, float, DEFAULT_RESTITUTION, AM_DEFAULT);
-    URHO3D_MIXED_ACCESSOR_ATTRIBUTE("Linear Velocity", GetLinearVelocity, SetLinearVelocity, Vector3, Vector3::ZERO,
-        AM_DEFAULT | AM_LATESTDATA);
-    URHO3D_MIXED_ACCESSOR_ATTRIBUTE("Angular Velocity", GetAngularVelocity, SetAngularVelocity, Vector3, Vector3::ZERO, AM_FILE);
-    URHO3D_MIXED_ACCESSOR_ATTRIBUTE("Linear Factor", GetLinearFactor, SetLinearFactor, Vector3, Vector3::ONE, AM_DEFAULT);
-    URHO3D_MIXED_ACCESSOR_ATTRIBUTE("Angular Factor", GetAngularFactor, SetAngularFactor, Vector3, Vector3::ONE, AM_DEFAULT);
-    URHO3D_ACCESSOR_ATTRIBUTE("Linear Damping", GetLinearDamping, SetLinearDamping, float, 0.0f, AM_DEFAULT);
-    URHO3D_ACCESSOR_ATTRIBUTE("Angular Damping", GetAngularDamping, SetAngularDamping, float, 0.0f, AM_DEFAULT);
-    URHO3D_ACCESSOR_ATTRIBUTE("Linear Rest Threshold", GetLinearRestThreshold, SetLinearRestThreshold, float, 0.8f, AM_DEFAULT);
-    URHO3D_ACCESSOR_ATTRIBUTE("Angular Rest Threshold", GetAngularRestThreshold, SetAngularRestThreshold, float, 1.0f, AM_DEFAULT);
-    URHO3D_ATTRIBUTE_EX("Collision Layer", int, collisionLayer_, MarkBodyDirty, DEFAULT_COLLISION_LAYER, AM_DEFAULT);
-    URHO3D_ATTRIBUTE_EX("Collision Mask", int, collisionMask_, MarkBodyDirty, DEFAULT_COLLISION_MASK, AM_DEFAULT);
-    URHO3D_ACCESSOR_ATTRIBUTE("Contact Threshold", GetContactProcessingThreshold, SetContactProcessingThreshold, float, BT_LARGE_FLOAT,
-        AM_DEFAULT);
-    URHO3D_ACCESSOR_ATTRIBUTE("CCD Radius", GetCcdRadius, SetCcdRadius, float, 0.0f, AM_DEFAULT);
-    URHO3D_ACCESSOR_ATTRIBUTE("CCD Motion Threshold", GetCcdMotionThreshold, SetCcdMotionThreshold, float, 0.0f, AM_DEFAULT);
-    URHO3D_ACCESSOR_ATTRIBUTE("Network Angular Velocity", GetNetAngularVelocityAttr, SetNetAngularVelocityAttr, PODVector<unsigned char>,
-        Variant::emptyBuffer, AM_NET | AM_LATESTDATA | AM_NOEDIT);
-    URHO3D_ENUM_ATTRIBUTE_EX("Collision Event Mode", collisionEventMode_, MarkBodyDirty, collisionEventModeNames, COLLISION_ACTIVE, AM_DEFAULT);
-    URHO3D_ACCESSOR_ATTRIBUTE("Use Gravity", GetUseGravity, SetUseGravity, bool, true, AM_DEFAULT);
-    URHO3D_ATTRIBUTE_EX("Is Kinematic", bool, kinematic_, MarkBodyDirty, false, AM_DEFAULT);
-    URHO3D_ATTRIBUTE_EX("Is Trigger", bool, trigger_, MarkBodyDirty, false, AM_DEFAULT);
-    URHO3D_ACCESSOR_ATTRIBUTE("Gravity Override", GetGravityOverride, SetGravityOverride, Vector3, Vector3::ZERO, AM_DEFAULT);
-}
-
-void RigidBody::ApplyAttributes()
-{
-    if (readdBody_)
-        AddBodyToWorld();
-}
-
-void RigidBody::OnSetEnabled()
-{
-    bool enabled = IsEnabledEffective();
-
-    if (enabled && !inWorld_)
-        AddBodyToWorld();
-    else if (!enabled && inWorld_)
-        RemoveBodyFromWorld();
-}
-
-void RigidBody::getWorldTransform(btTransform& worldTrans) const
-{
-    // We may be in a pathological state where a RigidBody exists without a scene node when this callback is fired,
-    // so check to be sure
-    if (node_)
-    {
-        lastPosition_ = node_->GetWorldPosition();
-        lastRotation_ = node_->GetWorldRotation();
-        worldTrans.setOrigin(ToBtVector3(lastPosition_ + lastRotation_ * centerOfMass_));
-        worldTrans.setRotation(ToBtQuaternion(lastRotation_));
-    }
-
-    hasSimulated_ = true;
-}
-
-void RigidBody::setWorldTransform(const btTransform& worldTrans)
-{
-    Quaternion newWorldRotation = ToQuaternion(worldTrans.getRotation());
-    Vector3 newWorldPosition = ToVector3(worldTrans.getOrigin()) - newWorldRotation * centerOfMass_;
-    RigidBody* parentRigidBody = nullptr;
-
-    // It is possible that the RigidBody component has been kept alive via a shared pointer,
-    // while its scene node has already been destroyed
-    if (node_)
-    {
-        // If the rigid body is parented to another rigid body, can not set the transform immediately.
-        // In that case store it to PhysicsWorld for delayed assignment
-        Node* parent = node_->GetParent();
-        if (parent != GetScene() && parent)
-            parentRigidBody = parent->GetComponent<RigidBody>();
-
-        if (!parentRigidBody)
-            ApplyWorldTransform(newWorldPosition, newWorldRotation);
-        else
-        {
-            DelayedWorldTransform delayed;
-            delayed.rigidBody_ = this;
-            delayed.parentRigidBody_ = parentRigidBody;
-            delayed.worldPosition_ = newWorldPosition;
-            delayed.worldRotation_ = newWorldRotation;
-            physicsWorld_->AddDelayedWorldTransform(delayed);
-        }
-
-        MarkNetworkUpdate();
-    }
-
-    hasSimulated_ = true;
-}
-
-void RigidBody::DrawDebugGeometry(DebugRenderer* debug, bool depthTest)
-{
-    if (debug && physicsWorld_ && body_ && IsEnabledEffective())
-    {
-        physicsWorld_->SetDebugRenderer(debug);
-        physicsWorld_->SetDebugDepthTest(depthTest);
-
-        btDiscreteDynamicsWorld* world = physicsWorld_->GetWorld();
-        world->debugDrawObject(body_->getWorldTransform(), shiftedCompoundShape_.Get(), IsActive() ? btVector3(1.0f, 1.0f, 1.0f) :
-            btVector3(0.0f, 1.0f, 0.0f));
-
-        physicsWorld_->SetDebugRenderer(nullptr);
-    }
-}
-
-void RigidBody::SetMass(float mass)
-{
-    mass = Max(mass, 0.0f);
-
-    if (mass != mass_)
-    {
-        mass_ = mass;
-        AddBodyToWorld();
-        MarkNetworkUpdate();
-    }
-}
-
-void RigidBody::SetPosition(const Vector3& position)
-{
-    if (body_)
-    {
-        btTransform& worldTrans = body_->getWorldTransform();
-        worldTrans.setOrigin(ToBtVector3(position + ToQuaternion(worldTrans.getRotation()) * centerOfMass_));
-
-        // When forcing the physics position, set also interpolated position so that there is no jitter
-        // When not inside the simulation loop, this may lead to erratic movement of parented rigidbodies
-        // so skip in that case. Exception made before first simulation tick so that interpolation position
-        // of e.g. instantiated prefabs will be correct from the start
-        if (!hasSimulated_ || physicsWorld_->IsSimulating())
-        {
-            btTransform interpTrans = body_->getInterpolationWorldTransform();
-            interpTrans.setOrigin(worldTrans.getOrigin());
-            body_->setInterpolationWorldTransform(interpTrans);
-        }
-
-        Activate();
-        MarkNetworkUpdate();
-    }
-}
-
-void RigidBody::SetRotation(const Quaternion& rotation)
-{
-    if (body_)
-    {
-        Vector3 oldPosition = GetPosition();
-        btTransform& worldTrans = body_->getWorldTransform();
-        worldTrans.setRotation(ToBtQuaternion(rotation));
-        if (!centerOfMass_.Equals(Vector3::ZERO))
-            worldTrans.setOrigin(ToBtVector3(oldPosition + rotation * centerOfMass_));
-
-        if (!hasSimulated_ || physicsWorld_->IsSimulating())
-        {
-            btTransform interpTrans = body_->getInterpolationWorldTransform();
-            interpTrans.setRotation(worldTrans.getRotation());
-            if (!centerOfMass_.Equals(Vector3::ZERO))
-                interpTrans.setOrigin(worldTrans.getOrigin());
-            body_->setInterpolationWorldTransform(interpTrans);
-        }
-
-        body_->updateInertiaTensor();
-
-        Activate();
-        MarkNetworkUpdate();
-    }
-}
-
-void RigidBody::SetTransform(const Vector3& position, const Quaternion& rotation)
-{
-    if (body_)
-    {
-        btTransform& worldTrans = body_->getWorldTransform();
-        worldTrans.setRotation(ToBtQuaternion(rotation));
-        worldTrans.setOrigin(ToBtVector3(position + rotation * centerOfMass_));
-
-        if (!hasSimulated_ || physicsWorld_->IsSimulating())
-        {
-            btTransform interpTrans = body_->getInterpolationWorldTransform();
-            interpTrans.setOrigin(worldTrans.getOrigin());
-            interpTrans.setRotation(worldTrans.getRotation());
-            body_->setInterpolationWorldTransform(interpTrans);
-        }
-
-        body_->updateInertiaTensor();
-
-        Activate();
-        MarkNetworkUpdate();
-    }
-}
-
-void RigidBody::SetLinearVelocity(const Vector3& velocity)
-{
-    if (body_)
-    {
-        body_->setLinearVelocity(ToBtVector3(velocity));
-        if (velocity != Vector3::ZERO)
-            Activate();
-        MarkNetworkUpdate();
-    }
-}
-
-void RigidBody::SetLinearFactor(const Vector3& factor)
-{
-    if (body_)
-    {
-        body_->setLinearFactor(ToBtVector3(factor));
-        MarkNetworkUpdate();
-    }
-}
-
-void RigidBody::SetLinearRestThreshold(float threshold)
-{
-    if (body_)
-    {
-        body_->setSleepingThresholds(threshold, body_->getAngularSleepingThreshold());
-        MarkNetworkUpdate();
-    }
-}
-
-void RigidBody::SetLinearDamping(float damping)
-{
-    if (body_)
-    {
-        body_->setDamping(damping, body_->getAngularDamping());
-        MarkNetworkUpdate();
-    }
-}
-
-void RigidBody::SetAngularVelocity(const Vector3& velocity)
-{
-    if (body_)
-    {
-        body_->setAngularVelocity(ToBtVector3(velocity));
-        if (velocity != Vector3::ZERO)
-            Activate();
-        MarkNetworkUpdate();
-    }
-}
-
-void RigidBody::SetAngularFactor(const Vector3& factor)
-{
-    if (body_)
-    {
-        body_->setAngularFactor(ToBtVector3(factor));
-        MarkNetworkUpdate();
-    }
-}
-
-void RigidBody::SetAngularRestThreshold(float threshold)
-{
-    if (body_)
-    {
-        body_->setSleepingThresholds(body_->getLinearSleepingThreshold(), threshold);
-        MarkNetworkUpdate();
-    }
-}
-
-void RigidBody::SetAngularDamping(float damping)
-{
-    if (body_)
-    {
-        body_->setDamping(body_->getLinearDamping(), damping);
-        MarkNetworkUpdate();
-    }
-}
-
-void RigidBody::SetFriction(float friction)
-{
-    if (body_)
-    {
-        body_->setFriction(friction);
-        MarkNetworkUpdate();
-    }
-}
-
-void RigidBody::SetAnisotropicFriction(const Vector3& friction)
-{
-    if (body_)
-    {
-        body_->setAnisotropicFriction(ToBtVector3(friction));
-        MarkNetworkUpdate();
-    }
-}
-
-void RigidBody::SetRollingFriction(float friction)
-{
-    if (body_)
-    {
-        body_->setRollingFriction(friction);
-        MarkNetworkUpdate();
-    }
-}
-
-void RigidBody::SetRestitution(float restitution)
-{
-    if (body_)
-    {
-        body_->setRestitution(restitution);
-        MarkNetworkUpdate();
-    }
-}
-
-void RigidBody::SetContactProcessingThreshold(float threshold)
-{
-    if (body_)
-    {
-        body_->setContactProcessingThreshold(threshold);
-        MarkNetworkUpdate();
-    }
-}
-
-void RigidBody::SetCcdRadius(float radius)
-{
-    radius = Max(radius, 0.0f);
-    if (body_)
-    {
-        body_->setCcdSweptSphereRadius(radius);
-        MarkNetworkUpdate();
-    }
-}
-
-void RigidBody::SetCcdMotionThreshold(float threshold)
-{
-    threshold = Max(threshold, 0.0f);
-    if (body_)
-    {
-        body_->setCcdMotionThreshold(threshold);
-        MarkNetworkUpdate();
-    }
-}
-
-void RigidBody::SetUseGravity(bool enable)
-{
-    if (enable != useGravity_)
-    {
-        useGravity_ = enable;
-        UpdateGravity();
-        MarkNetworkUpdate();
-    }
-}
-
-void RigidBody::SetGravityOverride(const Vector3& gravity)
-{
-    if (gravity != gravityOverride_)
-    {
-        gravityOverride_ = gravity;
-        UpdateGravity();
-        MarkNetworkUpdate();
-    }
-}
-
-void RigidBody::SetKinematic(bool enable)
-{
-    if (enable != kinematic_)
-    {
-        kinematic_ = enable;
-        AddBodyToWorld();
-        MarkNetworkUpdate();
-    }
-}
-
-void RigidBody::SetTrigger(bool enable)
-{
-    if (enable != trigger_)
-    {
-        trigger_ = enable;
-        AddBodyToWorld();
-        MarkNetworkUpdate();
-    }
-}
-
-void RigidBody::SetCollisionLayer(unsigned layer)
-{
-    if (layer != collisionLayer_)
-    {
-        collisionLayer_ = layer;
-        AddBodyToWorld();
-        MarkNetworkUpdate();
-    }
-}
-
-void RigidBody::SetCollisionMask(unsigned mask)
-{
-    if (mask != collisionMask_)
-    {
-        collisionMask_ = mask;
-        AddBodyToWorld();
-        MarkNetworkUpdate();
-    }
-}
-
-void RigidBody::SetCollisionLayerAndMask(unsigned layer, unsigned mask)
-{
-    if (layer != collisionLayer_ || mask != collisionMask_)
-    {
-        collisionLayer_ = layer;
-        collisionMask_ = mask;
-        AddBodyToWorld();
-        MarkNetworkUpdate();
-    }
-}
-
-void RigidBody::SetCollisionEventMode(CollisionEventMode mode)
-{
-    collisionEventMode_ = mode;
-    MarkNetworkUpdate();
-}
-
-void RigidBody::ApplyForce(const Vector3& force)
-{
-    if (body_ && force != Vector3::ZERO)
-    {
-        Activate();
-        body_->applyCentralForce(ToBtVector3(force));
-    }
-}
-
-void RigidBody::ApplyForce(const Vector3& force, const Vector3& position)
-{
-    if (body_ && force != Vector3::ZERO)
-    {
-        Activate();
-        body_->applyForce(ToBtVector3(force), ToBtVector3(position - centerOfMass_));
-    }
-}
-
-void RigidBody::ApplyTorque(const Vector3& torque)
-{
-    if (body_ && torque != Vector3::ZERO)
-    {
-        Activate();
-        body_->applyTorque(ToBtVector3(torque));
-    }
-}
-
-void RigidBody::ApplyImpulse(const Vector3& impulse)
-{
-    if (body_ && impulse != Vector3::ZERO)
-    {
-        Activate();
-        body_->applyCentralImpulse(ToBtVector3(impulse));
-    }
-}
-
-void RigidBody::ApplyImpulse(const Vector3& impulse, const Vector3& position)
-{
-    if (body_ && impulse != Vector3::ZERO)
-    {
-        Activate();
-        body_->applyImpulse(ToBtVector3(impulse), ToBtVector3(position - centerOfMass_));
-    }
-}
-
-void RigidBody::ApplyTorqueImpulse(const Vector3& torque)
-{
-    if (body_ && torque != Vector3::ZERO)
-    {
-        Activate();
-        body_->applyTorqueImpulse(ToBtVector3(torque));
-    }
-}
-
-void RigidBody::ResetForces()
-{
-    if (body_)
-        body_->clearForces();
-}
-
-void RigidBody::Activate()
-{
-    if (body_ && mass_ > 0.0f)
-        body_->activate(true);
-}
-
-void RigidBody::ReAddBodyToWorld()
-{
-    if (body_ && inWorld_)
-        AddBodyToWorld();
-}
-
-void RigidBody::DisableMassUpdate()
-{
-    enableMassUpdate_ = false;
-}
-
-void RigidBody::EnableMassUpdate()
-{
-    if (!enableMassUpdate_)
-    {
-        enableMassUpdate_ = true;
-        UpdateMass();
-    }
-}
-
-Vector3 RigidBody::GetPosition() const
-{
-    if (body_)
-    {
-        const btTransform& transform = body_->getWorldTransform();
-        return ToVector3(transform.getOrigin()) - ToQuaternion(transform.getRotation()) * centerOfMass_;
-    }
-    else
-        return Vector3::ZERO;
-}
-
-Quaternion RigidBody::GetRotation() const
-{
-    return body_ ? ToQuaternion(body_->getWorldTransform().getRotation()) : Quaternion::IDENTITY;
-}
-
-Vector3 RigidBody::GetLinearVelocity() const
-{
-    return body_ ? ToVector3(body_->getLinearVelocity()) : Vector3::ZERO;
-}
-
-Vector3 RigidBody::GetLinearFactor() const
-{
-    return body_ ? ToVector3(body_->getLinearFactor()) : Vector3::ZERO;
-}
-
-Vector3 RigidBody::GetVelocityAtPoint(const Vector3& position) const
-{
-    return body_ ? ToVector3(body_->getVelocityInLocalPoint(ToBtVector3(position - centerOfMass_))) : Vector3::ZERO;
-}
-
-float RigidBody::GetLinearRestThreshold() const
-{
-    return body_ ? body_->getLinearSleepingThreshold() : 0.0f;
-}
-
-float RigidBody::GetLinearDamping() const
-{
-    return body_ ? body_->getLinearDamping() : 0.0f;
-}
-
-Vector3 RigidBody::GetAngularVelocity() const
-{
-    return body_ ? ToVector3(body_->getAngularVelocity()) : Vector3::ZERO;
-}
-
-Vector3 RigidBody::GetAngularFactor() const
-{
-    return body_ ? ToVector3(body_->getAngularFactor()) : Vector3::ZERO;
-}
-
-float RigidBody::GetAngularRestThreshold() const
-{
-    return body_ ? body_->getAngularSleepingThreshold() : 0.0f;
-}
-
-float RigidBody::GetAngularDamping() const
-{
-    return body_ ? body_->getAngularDamping() : 0.0f;
-}
-
-float RigidBody::GetFriction() const
-{
-    return body_ ? body_->getFriction() : 0.0f;
-}
-
-Vector3 RigidBody::GetAnisotropicFriction() const
-{
-    return body_ ? ToVector3(body_->getAnisotropicFriction()) : Vector3::ZERO;
-}
-
-float RigidBody::GetRollingFriction() const
-{
-    return body_ ? body_->getRollingFriction() : 0.0f;
-}
-
-float RigidBody::GetRestitution() const
-{
-    return body_ ? body_->getRestitution() : 0.0f;
-}
-
-float RigidBody::GetContactProcessingThreshold() const
-{
-    return body_ ? body_->getContactProcessingThreshold() : 0.0f;
-}
-
-float RigidBody::GetCcdRadius() const
-{
-    return body_ ? body_->getCcdSweptSphereRadius() : 0.0f;
-}
-
-float RigidBody::GetCcdMotionThreshold() const
-{
-    return body_ ? body_->getCcdMotionThreshold() : 0.0f;
-}
-
-bool RigidBody::IsActive() const
-{
-    return body_ ? body_->isActive() : false;
-}
-
-void RigidBody::GetCollidingBodies(PODVector<RigidBody*>& result) const
-{
-    if (physicsWorld_)
-        physicsWorld_->GetCollidingBodies(result, this);
-    else
-        result.Clear();
-}
-
-void RigidBody::ApplyWorldTransform(const Vector3& newWorldPosition, const Quaternion& newWorldRotation)
-{
-    // In case of holding an extra reference to the RigidBody, this could be called in a situation
-    // where node is already null
-    if (!node_ || !physicsWorld_)
-        return;
-
-    physicsWorld_->SetApplyingTransforms(true);
-
-    // Apply transform to the SmoothedTransform component instead of node transform if available
-    if (smoothedTransform_)
-    {
-        smoothedTransform_->SetTargetWorldPosition(newWorldPosition);
-        smoothedTransform_->SetTargetWorldRotation(newWorldRotation);
-        lastPosition_ = newWorldPosition;
-        lastRotation_ = newWorldRotation;
-    }
-    else
-    {
-        node_->SetWorldPosition(newWorldPosition);
-        node_->SetWorldRotation(newWorldRotation);
-        lastPosition_ = node_->GetWorldPosition();
-        lastRotation_ = node_->GetWorldRotation();
-    }
-
-    physicsWorld_->SetApplyingTransforms(false);
-}
-
-void RigidBody::UpdateMass()
-{
-    if (!body_ || !enableMassUpdate_)
-        return;
-
-    btTransform principal;
-    principal.setRotation(btQuaternion::getIdentity());
-    principal.setOrigin(btVector3(0.0f, 0.0f, 0.0f));
-
-    // Calculate center of mass shift from all the collision shapes
-    auto numShapes = (unsigned)compoundShape_->getNumChildShapes();
-    if (numShapes)
-    {
-        PODVector<float> masses(numShapes);
-        for (unsigned i = 0; i < numShapes; ++i)
-        {
-            // The actual mass does not matter, divide evenly between child shapes
-            masses[i] = 1.0f;
-        }
-
-        btVector3 inertia(0.0f, 0.0f, 0.0f);
-        compoundShape_->calculatePrincipalAxisTransform(&masses[0], principal, inertia);
-    }
-
-    // Add child shapes to shifted compound shape with adjusted offset
-    while (shiftedCompoundShape_->getNumChildShapes())
-        shiftedCompoundShape_->removeChildShapeByIndex(shiftedCompoundShape_->getNumChildShapes() - 1);
-    for (unsigned i = 0; i < numShapes; ++i)
-    {
-        btTransform adjusted = compoundShape_->getChildTransform(i);
-        adjusted.setOrigin(adjusted.getOrigin() - principal.getOrigin());
-        shiftedCompoundShape_->addChildShape(adjusted, compoundShape_->getChildShape(i));
-    }
-
-    // If shifted compound shape has only one child with no offset/rotation, use the child shape
-    // directly as the rigid body collision shape for better collision detection performance
-    bool useCompound = !numShapes || numShapes > 1;
-    if (!useCompound)
-    {
-        const btTransform& childTransform = shiftedCompoundShape_->getChildTransform(0);
-        if (!ToVector3(childTransform.getOrigin()).Equals(Vector3::ZERO) ||
-            !ToQuaternion(childTransform.getRotation()).Equals(Quaternion::IDENTITY))
-            useCompound = true;
-    }
-
-    btCollisionShape* oldCollisionShape = body_->getCollisionShape();
-    body_->setCollisionShape(useCompound ? shiftedCompoundShape_.Get() : shiftedCompoundShape_->getChildShape(0));
-
-    // If we have one shape and this is a triangle mesh, we use a custom material callback in order to adjust internal edges
-    if (!useCompound && body_->getCollisionShape()->getShapeType() == SCALED_TRIANGLE_MESH_SHAPE_PROXYTYPE &&
-        physicsWorld_->GetInternalEdge())
-        body_->setCollisionFlags(body_->getCollisionFlags() | btCollisionObject::CF_CUSTOM_MATERIAL_CALLBACK);
-    else
-        body_->setCollisionFlags(body_->getCollisionFlags() & ~btCollisionObject::CF_CUSTOM_MATERIAL_CALLBACK);
-
-    // Reapply rigid body position with new center of mass shift
-    Vector3 oldPosition = GetPosition();
-    centerOfMass_ = ToVector3(principal.getOrigin());
-    SetPosition(oldPosition);
-
-    // Calculate final inertia
-    btVector3 localInertia(0.0f, 0.0f, 0.0f);
-    if (mass_ > 0.0f)
-        shiftedCompoundShape_->calculateLocalInertia(mass_, localInertia);
-    body_->setMassProps(mass_, localInertia);
-    body_->updateInertiaTensor();
-
-    // Reapply constraint positions for new center of mass shift
-    if (node_)
-    {
-        for (PODVector<Constraint*>::Iterator i = constraints_.Begin(); i != constraints_.End(); ++i)
-            (*i)->ApplyFrames();
-    }
-
-    // Readd body to world to reset Bullet collision cache if collision shape was changed (issue #2064)
-    if (inWorld_ && body_->getCollisionShape() != oldCollisionShape && physicsWorld_)
-    {
-        btDiscreteDynamicsWorld* world = physicsWorld_->GetWorld();
-        world->removeRigidBody(body_.Get());
-        world->addRigidBody(body_.Get(), (short)collisionLayer_, (short)collisionMask_);
-    }
-}
-
-void RigidBody::UpdateGravity()
-{
-    if (physicsWorld_ && body_)
-    {
-        btDiscreteDynamicsWorld* world = physicsWorld_->GetWorld();
-
-        int flags = body_->getFlags();
-        if (useGravity_ && gravityOverride_ == Vector3::ZERO)
-            flags &= ~BT_DISABLE_WORLD_GRAVITY;
-        else
-            flags |= BT_DISABLE_WORLD_GRAVITY;
-        body_->setFlags(flags);
-
-        if (useGravity_)
-        {
-            // If override vector is zero, use world's gravity
-            if (gravityOverride_ == Vector3::ZERO)
-                body_->setGravity(world->getGravity());
-            else
-                body_->setGravity(ToBtVector3(gravityOverride_));
-        }
-        else
-            body_->setGravity(btVector3(0.0f, 0.0f, 0.0f));
-    }
-}
-
-void RigidBody::SetNetAngularVelocityAttr(const PODVector<unsigned char>& value)
-{
-    float maxVelocity = physicsWorld_ ? physicsWorld_->GetMaxNetworkAngularVelocity() : DEFAULT_MAX_NETWORK_ANGULAR_VELOCITY;
-    MemoryBuffer buf(value);
-    SetAngularVelocity(buf.ReadPackedVector3(maxVelocity));
-}
-
-const PODVector<unsigned char>& RigidBody::GetNetAngularVelocityAttr() const
-{
-    float maxVelocity = physicsWorld_ ? physicsWorld_->GetMaxNetworkAngularVelocity() : DEFAULT_MAX_NETWORK_ANGULAR_VELOCITY;
-    attrBuffer_.Clear();
-    attrBuffer_.WritePackedVector3(GetAngularVelocity(), maxVelocity);
-    return attrBuffer_.GetBuffer();
-}
-
-void RigidBody::AddConstraint(Constraint* constraint)
-{
-    constraints_.Push(constraint);
-}
-
-void RigidBody::RemoveConstraint(Constraint* constraint)
-{
-    constraints_.Remove(constraint);
-    // A constraint being removed should possibly cause the object to eg. start falling, so activate
-    Activate();
-}
-
-void RigidBody::ReleaseBody()
-{
-    if (body_)
-    {
-        // Release all constraints which refer to this body
-        // Make a copy for iteration
-        PODVector<Constraint*> constraints = constraints_;
-        for (PODVector<Constraint*>::Iterator i = constraints.Begin(); i != constraints.End(); ++i)
-            (*i)->ReleaseConstraint();
-
-        RemoveBodyFromWorld();
-
-        body_.Reset();
-    }
-}
-
-void RigidBody::OnMarkedDirty(Node* node)
-{
-    // If node transform changes, apply it back to the physics transform. However, do not do this when a SmoothedTransform
-    // is in use, because in that case the node transform will be constantly updated into smoothed, possibly non-physical
-    // states; rather follow the SmoothedTransform target transform directly
-    // Also, for kinematic objects Bullet asks the position from us, so we do not need to apply ourselves
-    // (exception: initial setting of transform)
-    if ((!kinematic_ || !hasSimulated_) && (!physicsWorld_ || !physicsWorld_->IsApplyingTransforms()) && !smoothedTransform_)
-    {
-        // Physics operations are not safe from worker threads
-        Scene* scene = GetScene();
-        if (scene && scene->IsThreadedUpdate())
-        {
-            scene->DelayedMarkedDirty(this);
-            return;
-        }
-
-        // Check if transform has changed from the last one set in ApplyWorldTransform()
-        Vector3 newPosition = node_->GetWorldPosition();
-        Quaternion newRotation = node_->GetWorldRotation();
-
-        if (!newRotation.Equals(lastRotation_))
-        {
-            lastRotation_ = newRotation;
-            SetRotation(newRotation);
-        }
-        if (!newPosition.Equals(lastPosition_))
-        {
-            lastPosition_ = newPosition;
-            SetPosition(newPosition);
-        }
-    }
-}
-
-void RigidBody::OnNodeSet(Node* node)
-{
-    if (node)
-        node->AddListener(this);
-}
-
-void RigidBody::OnSceneSet(Scene* scene)
-{
-    if (scene)
-    {
-        if (scene == node_)
-            URHO3D_LOGWARNING(GetTypeName() + " should not be created to the root scene node");
-
-        physicsWorld_ = scene->GetOrCreateComponent<PhysicsWorld>();
-        physicsWorld_->AddRigidBody(this);
-
-        AddBodyToWorld();
-    }
-    else
-    {
-        ReleaseBody();
-
-        if (physicsWorld_)
-            physicsWorld_->RemoveRigidBody(this);
-    }
-}
-
-void RigidBody::AddBodyToWorld()
-{
-    if (!physicsWorld_)
-        return;
-
-    URHO3D_PROFILE(AddBodyToWorld);
-
-    if (mass_ < 0.0f)
-        mass_ = 0.0f;
-
-    if (body_)
-        RemoveBodyFromWorld();
-    else
-    {
-        // Correct inertia will be calculated below
-        btVector3 localInertia(0.0f, 0.0f, 0.0f);
-        body_ = new btRigidBody(mass_, this, shiftedCompoundShape_.Get(), localInertia);
-        body_->setUserPointer(this);
-
-        // Check for existence of the SmoothedTransform component, which should be created by now in network client mode.
-        // If it exists, subscribe to its change events
-        smoothedTransform_ = GetComponent<SmoothedTransform>();
-        if (smoothedTransform_)
-        {
-            SubscribeToEvent(smoothedTransform_, E_TARGETPOSITION, URHO3D_HANDLER(RigidBody, HandleTargetPosition));
-            SubscribeToEvent(smoothedTransform_, E_TARGETROTATION, URHO3D_HANDLER(RigidBody, HandleTargetRotation));
-        }
-
-        // Check if CollisionShapes already exist in the node and add them to the compound shape.
-        // Do not update mass yet, but do it once all shapes have been added
-        PODVector<CollisionShape*> shapes;
-        node_->GetComponents<CollisionShape>(shapes);
-        for (PODVector<CollisionShape*>::Iterator i = shapes.Begin(); i != shapes.End(); ++i)
-            (*i)->NotifyRigidBody(false);
-
-        // Check if this node contains Constraint components that were waiting for the rigid body to be created, and signal them
-        // to create themselves now
-        PODVector<Constraint*> constraints;
-        node_->GetComponents<Constraint>(constraints);
-        for (PODVector<Constraint*>::Iterator i = constraints.Begin(); i != constraints.End(); ++i)
-            (*i)->CreateConstraint();
-    }
-
-    UpdateMass();
-    UpdateGravity();
-
-    int flags = body_->getCollisionFlags();
-    if (trigger_)
-        flags |= btCollisionObject::CF_NO_CONTACT_RESPONSE;
-    else
-        flags &= ~btCollisionObject::CF_NO_CONTACT_RESPONSE;
-    if (kinematic_)
-        flags |= btCollisionObject::CF_KINEMATIC_OBJECT;
-    else
-        flags &= ~btCollisionObject::CF_KINEMATIC_OBJECT;
-    body_->setCollisionFlags(flags);
-    body_->forceActivationState(kinematic_ ? DISABLE_DEACTIVATION : ISLAND_SLEEPING);
-
-    if (!IsEnabledEffective())
-        return;
-
-    btDiscreteDynamicsWorld* world = physicsWorld_->GetWorld();
-    world->addRigidBody(body_.Get(), (short)collisionLayer_, (short)collisionMask_);
-    inWorld_ = true;
-    readdBody_ = false;
-    hasSimulated_ = false;
-
-    if (mass_ > 0.0f)
-        Activate();
-    else
-    {
-        SetLinearVelocity(Vector3::ZERO);
-        SetAngularVelocity(Vector3::ZERO);
-    }
-}
-
-void RigidBody::RemoveBodyFromWorld()
-{
-    if (physicsWorld_ && body_ && inWorld_)
-    {
-        btDiscreteDynamicsWorld* world = physicsWorld_->GetWorld();
-        world->removeRigidBody(body_.Get());
-        inWorld_ = false;
-    }
-}
-
-void RigidBody::HandleTargetPosition(StringHash eventType, VariantMap& eventData)
-{
-    // Copy the smoothing target position to the rigid body
-    if (!physicsWorld_ || !physicsWorld_->IsApplyingTransforms())
-        SetPosition(static_cast<SmoothedTransform*>(GetEventSender())->GetTargetWorldPosition());
-}
-
-void RigidBody::HandleTargetRotation(StringHash eventType, VariantMap& eventData)
-{
-    // Copy the smoothing target rotation to the rigid body
-    if (!physicsWorld_ || !physicsWorld_->IsApplyingTransforms())
-        SetRotation(static_cast<SmoothedTransform*>(GetEventSender())->GetTargetWorldRotation());
-}
-
-}
->>>>>>> a476f0c4
+}