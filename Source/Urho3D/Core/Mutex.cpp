<<<<<<< HEAD
//
// Copyright (c) 2008-2018 the Urho3D project.
//
// Permission is hereby granted, free of charge, to any person obtaining a copy
// of this software and associated documentation files (the "Software"), to deal
// in the Software without restriction, including without limitation the rights
// to use, copy, modify, merge, publish, distribute, sublicense, and/or sell
// copies of the Software, and to permit persons to whom the Software is
// furnished to do so, subject to the following conditions:
//
// The above copyright notice and this permission notice shall be included in
// all copies or substantial portions of the Software.
//
// THE SOFTWARE IS PROVIDED "AS IS", WITHOUT WARRANTY OF ANY KIND, EXPRESS OR
// IMPLIED, INCLUDING BUT NOT LIMITED TO THE WARRANTIES OF MERCHANTABILITY,
// FITNESS FOR A PARTICULAR PURPOSE AND NONINFRINGEMENT. IN NO EVENT SHALL THE
// AUTHORS OR COPYRIGHT HOLDERS BE LIABLE FOR ANY CLAIM, DAMAGES OR OTHER
// LIABILITY, WHETHER IN AN ACTION OF CONTRACT, TORT OR OTHERWISE, ARISING FROM,
// OUT OF OR IN CONNECTION WITH THE SOFTWARE OR THE USE OR OTHER DEALINGS IN
// THE SOFTWARE.
//

#include "../Precompiled.h"

#include "../Core/Mutex.h"

#ifdef _WIN32
#include <windows.h>
#else
#include <pthread.h>
#endif

#include "../DebugNew.h"

namespace Urho3D
{

#ifdef _WIN32

Mutex::Mutex() :
    handle_(new CRITICAL_SECTION)
{
    InitializeCriticalSection((CRITICAL_SECTION*)handle_);
}

Mutex::~Mutex()
{
    CRITICAL_SECTION* cs = (CRITICAL_SECTION*)handle_;
    DeleteCriticalSection(cs);
    delete cs;
    handle_ = nullptr;
}

void Mutex::Acquire()
{
    EnterCriticalSection((CRITICAL_SECTION*)handle_);
}

bool Mutex::TryAcquire()
{
    return TryEnterCriticalSection((CRITICAL_SECTION*)handle_) != FALSE;
}

void Mutex::Release()
{
    LeaveCriticalSection((CRITICAL_SECTION*)handle_);
}

#else

Mutex::Mutex() :
    handle_(new pthread_mutex_t)
{
    auto* mutex = (pthread_mutex_t*)handle_;
    pthread_mutexattr_t attr;
    pthread_mutexattr_init(&attr);
    pthread_mutexattr_settype(&attr, PTHREAD_MUTEX_RECURSIVE);
    pthread_mutex_init(mutex, &attr);
}

Mutex::~Mutex()
{
    auto* mutex = (pthread_mutex_t*)handle_;
    pthread_mutex_destroy(mutex);
    delete mutex;
    handle_ = nullptr;
}

void Mutex::Acquire()
{
    pthread_mutex_lock((pthread_mutex_t*)handle_);
}

bool Mutex::TryAcquire()
{
    return pthread_mutex_trylock((pthread_mutex_t*)handle_) == 0;
}

void Mutex::Release()
{
    pthread_mutex_unlock((pthread_mutex_t*)handle_);
}

#endif

MutexLock::MutexLock(Mutex& mutex) :
    mutex_(mutex)
{
    mutex_.Acquire();
}

MutexLock::~MutexLock()
{
    mutex_.Release();
}

}
=======
//
// Copyright (c) 2008-2019 the Urho3D project.
//
// Permission is hereby granted, free of charge, to any person obtaining a copy
// of this software and associated documentation files (the "Software"), to deal
// in the Software without restriction, including without limitation the rights
// to use, copy, modify, merge, publish, distribute, sublicense, and/or sell
// copies of the Software, and to permit persons to whom the Software is
// furnished to do so, subject to the following conditions:
//
// The above copyright notice and this permission notice shall be included in
// all copies or substantial portions of the Software.
//
// THE SOFTWARE IS PROVIDED "AS IS", WITHOUT WARRANTY OF ANY KIND, EXPRESS OR
// IMPLIED, INCLUDING BUT NOT LIMITED TO THE WARRANTIES OF MERCHANTABILITY,
// FITNESS FOR A PARTICULAR PURPOSE AND NONINFRINGEMENT. IN NO EVENT SHALL THE
// AUTHORS OR COPYRIGHT HOLDERS BE LIABLE FOR ANY CLAIM, DAMAGES OR OTHER
// LIABILITY, WHETHER IN AN ACTION OF CONTRACT, TORT OR OTHERWISE, ARISING FROM,
// OUT OF OR IN CONNECTION WITH THE SOFTWARE OR THE USE OR OTHER DEALINGS IN
// THE SOFTWARE.
//

#include "../Precompiled.h"

#include "../Core/Mutex.h"

#ifdef _WIN32
#include <windows.h>
#else
#include <pthread.h>
#endif

#include "../DebugNew.h"

namespace Urho3D
{

#ifdef _WIN32

Mutex::Mutex() :
    handle_(new CRITICAL_SECTION)
{
    InitializeCriticalSection((CRITICAL_SECTION*)handle_);
}

Mutex::~Mutex()
{
    CRITICAL_SECTION* cs = (CRITICAL_SECTION*)handle_;
    DeleteCriticalSection(cs);
    delete cs;
    handle_ = nullptr;
}

void Mutex::Acquire()
{
    EnterCriticalSection((CRITICAL_SECTION*)handle_);
}

bool Mutex::TryAcquire()
{
    return TryEnterCriticalSection((CRITICAL_SECTION*)handle_) != FALSE;
}

void Mutex::Release()
{
    LeaveCriticalSection((CRITICAL_SECTION*)handle_);
}

#else

Mutex::Mutex() :
    handle_(new pthread_mutex_t)
{
    auto* mutex = (pthread_mutex_t*)handle_;
    pthread_mutexattr_t attr;
    pthread_mutexattr_init(&attr);
    pthread_mutexattr_settype(&attr, PTHREAD_MUTEX_RECURSIVE);
    pthread_mutex_init(mutex, &attr);
}

Mutex::~Mutex()
{
    auto* mutex = (pthread_mutex_t*)handle_;
    pthread_mutex_destroy(mutex);
    delete mutex;
    handle_ = nullptr;
}

void Mutex::Acquire()
{
    pthread_mutex_lock((pthread_mutex_t*)handle_);
}

bool Mutex::TryAcquire()
{
    return pthread_mutex_trylock((pthread_mutex_t*)handle_) == 0;
}

void Mutex::Release()
{
    pthread_mutex_unlock((pthread_mutex_t*)handle_);
}

#endif

MutexLock::MutexLock(Mutex& mutex) :
    mutex_(mutex)
{
    mutex_.Acquire();
}

MutexLock::~MutexLock()
{
    mutex_.Release();
}

}
>>>>>>> a476f0c4
<|MERGE_RESOLUTION|>--- conflicted
+++ resolved
@@ -1,122 +1,3 @@
-<<<<<<< HEAD
-//
-// Copyright (c) 2008-2018 the Urho3D project.
-//
-// Permission is hereby granted, free of charge, to any person obtaining a copy
-// of this software and associated documentation files (the "Software"), to deal
-// in the Software without restriction, including without limitation the rights
-// to use, copy, modify, merge, publish, distribute, sublicense, and/or sell
-// copies of the Software, and to permit persons to whom the Software is
-// furnished to do so, subject to the following conditions:
-//
-// The above copyright notice and this permission notice shall be included in
-// all copies or substantial portions of the Software.
-//
-// THE SOFTWARE IS PROVIDED "AS IS", WITHOUT WARRANTY OF ANY KIND, EXPRESS OR
-// IMPLIED, INCLUDING BUT NOT LIMITED TO THE WARRANTIES OF MERCHANTABILITY,
-// FITNESS FOR A PARTICULAR PURPOSE AND NONINFRINGEMENT. IN NO EVENT SHALL THE
-// AUTHORS OR COPYRIGHT HOLDERS BE LIABLE FOR ANY CLAIM, DAMAGES OR OTHER
-// LIABILITY, WHETHER IN AN ACTION OF CONTRACT, TORT OR OTHERWISE, ARISING FROM,
-// OUT OF OR IN CONNECTION WITH THE SOFTWARE OR THE USE OR OTHER DEALINGS IN
-// THE SOFTWARE.
-//
-
-#include "../Precompiled.h"
-
-#include "../Core/Mutex.h"
-
-#ifdef _WIN32
-#include <windows.h>
-#else
-#include <pthread.h>
-#endif
-
-#include "../DebugNew.h"
-
-namespace Urho3D
-{
-
-#ifdef _WIN32
-
-Mutex::Mutex() :
-    handle_(new CRITICAL_SECTION)
-{
-    InitializeCriticalSection((CRITICAL_SECTION*)handle_);
-}
-
-Mutex::~Mutex()
-{
-    CRITICAL_SECTION* cs = (CRITICAL_SECTION*)handle_;
-    DeleteCriticalSection(cs);
-    delete cs;
-    handle_ = nullptr;
-}
-
-void Mutex::Acquire()
-{
-    EnterCriticalSection((CRITICAL_SECTION*)handle_);
-}
-
-bool Mutex::TryAcquire()
-{
-    return TryEnterCriticalSection((CRITICAL_SECTION*)handle_) != FALSE;
-}
-
-void Mutex::Release()
-{
-    LeaveCriticalSection((CRITICAL_SECTION*)handle_);
-}
-
-#else
-
-Mutex::Mutex() :
-    handle_(new pthread_mutex_t)
-{
-    auto* mutex = (pthread_mutex_t*)handle_;
-    pthread_mutexattr_t attr;
-    pthread_mutexattr_init(&attr);
-    pthread_mutexattr_settype(&attr, PTHREAD_MUTEX_RECURSIVE);
-    pthread_mutex_init(mutex, &attr);
-}
-
-Mutex::~Mutex()
-{
-    auto* mutex = (pthread_mutex_t*)handle_;
-    pthread_mutex_destroy(mutex);
-    delete mutex;
-    handle_ = nullptr;
-}
-
-void Mutex::Acquire()
-{
-    pthread_mutex_lock((pthread_mutex_t*)handle_);
-}
-
-bool Mutex::TryAcquire()
-{
-    return pthread_mutex_trylock((pthread_mutex_t*)handle_) == 0;
-}
-
-void Mutex::Release()
-{
-    pthread_mutex_unlock((pthread_mutex_t*)handle_);
-}
-
-#endif
-
-MutexLock::MutexLock(Mutex& mutex) :
-    mutex_(mutex)
-{
-    mutex_.Acquire();
-}
-
-MutexLock::~MutexLock()
-{
-    mutex_.Release();
-}
-
-}
-=======
 //
 // Copyright (c) 2008-2019 the Urho3D project.
 //
@@ -233,5 +114,4 @@
     mutex_.Release();
 }
 
-}
->>>>>>> a476f0c4
+}