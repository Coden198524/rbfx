--- conflicted
+++ resolved
@@ -1,68 +1,3 @@
-<<<<<<< HEAD
-//
-// Copyright (c) 2008-2020 the Urho3D project.
-//
-// Permission is hereby granted, free of charge, to any person obtaining a copy
-// of this software and associated documentation files (the "Software"), to deal
-// in the Software without restriction, including without limitation the rights
-// to use, copy, modify, merge, publish, distribute, sublicense, and/or sell
-// copies of the Software, and to permit persons to whom the Software is
-// furnished to do so, subject to the following conditions:
-//
-// The above copyright notice and this permission notice shall be included in
-// all copies or substantial portions of the Software.
-//
-// THE SOFTWARE IS PROVIDED "AS IS", WITHOUT WARRANTY OF ANY KIND, EXPRESS OR
-// IMPLIED, INCLUDING BUT NOT LIMITED TO THE WARRANTIES OF MERCHANTABILITY,
-// FITNESS FOR A PARTICULAR PURPOSE AND NONINFRINGEMENT. IN NO EVENT SHALL THE
-// AUTHORS OR COPYRIGHT HOLDERS BE LIABLE FOR ANY CLAIM, DAMAGES OR OTHER
-// LIABILITY, WHETHER IN AN ACTION OF CONTRACT, TORT OR OTHERWISE, ARISING FROM,
-// OUT OF OR IN CONNECTION WITH THE SOFTWARE OR THE USE OR OTHER DEALINGS IN
-// THE SOFTWARE.
-//
-
-#pragma once
-
-#include "../IO/AbstractFile.h"
-
-namespace Urho3D
-{
-
-/// Memory area that can be read and written to as a stream.
-class URHO3D_API MemoryBuffer : public AbstractFile
-{
-public:
-    /// Construct with a pointer and size.
-    MemoryBuffer(void* data, unsigned size);
-    /// Construct as read-only with a pointer and size.
-    MemoryBuffer(const void* data, unsigned size);
-    /// Construct from a vector, which must not go out of scope before MemoryBuffer.
-    explicit MemoryBuffer(ea::vector<unsigned char>& data);
-    /// Construct from a read-only vector, which must not go out of scope before MemoryBuffer.
-    explicit MemoryBuffer(const ea::vector<unsigned char>& data);
-
-    /// Read bytes from the memory area. Return number of bytes actually read.
-    unsigned Read(void* dest, unsigned size) override;
-    /// Set position from the beginning of the memory area. Return actual new position.
-    unsigned Seek(unsigned position) override;
-    /// Write bytes to the memory area.
-    unsigned Write(const void* data, unsigned size) override;
-
-    /// Return memory area.
-    unsigned char* GetData() { return buffer_; }
-
-    /// Return whether buffer is read-only.
-    bool IsReadOnly() { return readOnly_; }
-
-private:
-    /// Pointer to the memory area.
-    unsigned char* buffer_;
-    /// Read-only flag.
-    bool readOnly_;
-};
-
-}
-=======
 //
 // Copyright (c) 2008-2020 the Urho3D project.
 //
@@ -102,9 +37,9 @@
     /// Construct as read-only with a pointer and size.
     MemoryBuffer(const void* data, unsigned size);
     /// Construct from a vector, which must not go out of scope before MemoryBuffer.
-    explicit MemoryBuffer(PODVector<unsigned char>& data);
+    explicit MemoryBuffer(ea::vector<unsigned char>& data);
     /// Construct from a read-only vector, which must not go out of scope before MemoryBuffer.
-    explicit MemoryBuffer(const PODVector<unsigned char>& data);
+    explicit MemoryBuffer(const ea::vector<unsigned char>& data);
 
     /// Read bytes from the memory area. Return number of bytes actually read.
     unsigned Read(void* dest, unsigned size) override;
@@ -126,5 +61,4 @@
     bool readOnly_;
 };
 
-}
->>>>>>> c85522b1
+}