<<<<<<< HEAD
//
// Copyright (c) 2008-2020 the Urho3D project.
//
// Permission is hereby granted, free of charge, to any person obtaining a copy
// of this software and associated documentation files (the "Software"), to deal
// in the Software without restriction, including without limitation the rights
// to use, copy, modify, merge, publish, distribute, sublicense, and/or sell
// copies of the Software, and to permit persons to whom the Software is
// furnished to do so, subject to the following conditions:
//
// The above copyright notice and this permission notice shall be included in
// all copies or substantial portions of the Software.
//
// THE SOFTWARE IS PROVIDED "AS IS", WITHOUT WARRANTY OF ANY KIND, EXPRESS OR
// IMPLIED, INCLUDING BUT NOT LIMITED TO THE WARRANTIES OF MERCHANTABILITY,
// FITNESS FOR A PARTICULAR PURPOSE AND NONINFRINGEMENT. IN NO EVENT SHALL THE
// AUTHORS OR COPYRIGHT HOLDERS BE LIABLE FOR ANY CLAIM, DAMAGES OR OTHER
// LIABILITY, WHETHER IN AN ACTION OF CONTRACT, TORT OR OTHERWISE, ARISING FROM,
// OUT OF OR IN CONNECTION WITH THE SOFTWARE OR THE USE OR OTHER DEALINGS IN
// THE SOFTWARE.
//

#pragma once

#include "../UI/Menu.h"

namespace Urho3D
{

class ListView;

/// %Menu %UI element that displays a popup list view.
class URHO3D_API DropDownList : public Menu
{
    URHO3D_OBJECT(DropDownList, Menu);

public:
    /// Construct.
    explicit DropDownList(Context* context);
    /// Destruct.
    ~DropDownList() override;
    /// Register object factory.
    static void RegisterObject(Context* context);

    /// Apply attribute changes that can not be applied immediately.
    void ApplyAttributes() override;
    /// Return UI rendering batches.
    void GetBatches(ea::vector<UIBatch>& batches, ea::vector<float>& vertexData, const IntRect& currentScissor) override;
    /// React to the popup being shown.
    void OnShowPopup() override;
    /// React to the popup being hidden.
    void OnHidePopup() override;
    /// React to editable status change.
    void OnSetEditable() override;

    /// Add item to the end of the list.
    void AddItem(UIElement* item);
    /// Insert item to a specific position.
    void InsertItem(unsigned index, UIElement* item);
    /// Remove specific item.
    void RemoveItem(UIElement* item);
    /// Remove item at index.
    void RemoveItem(unsigned index);
    /// Remove all items.
    void RemoveAllItems();
    /// Set selection.
    /// @property
    void SetSelection(unsigned index);
    /// Set place holder text. This is the text shown when there is no selection (-1) in drop down list. Note that if the list has items, the default is to show the first item, so the "no selection" state has to be set explicitly.
    /// @property
    void SetPlaceholderText(const ea::string& text);
    /// Set whether popup should be automatically resized to match the dropdown button width.
    /// @property
    void SetResizePopup(bool enable);

    /// Return number of items.
    /// @property
    unsigned GetNumItems() const;
    /// Return item at index.
    /// @property{get_items}
    UIElement* GetItem(unsigned index) const;
    /// Return all items.
    ea::vector<UIElement*> GetItems() const;
    /// Return selection index, or M_MAX_UNSIGNED if none selected.
    /// @property
    unsigned GetSelection() const;
    /// Return selected item, or null if none selected.
    /// @property
    UIElement* GetSelectedItem() const;

    /// Return listview element.
    /// @property
    ListView* GetListView() const { return listView_; }

    /// Return selected item placeholder element.
    /// @property
    UIElement* GetPlaceholder() const { return placeholder_; }

    /// Return place holder text.
    /// @property
    const ea::string& GetPlaceholderText() const;

    /// Return whether popup should be automatically resized.
    /// @property
    bool GetResizePopup() const { return resizePopup_; }

    /// Set selection attribute.
    void SetSelectionAttr(unsigned index);

protected:
    /// Filter implicit attributes in serialization process.
    bool FilterImplicitAttributes(XMLElement& dest) const override;
    /// Filter implicit attributes in serialization process.
    bool FilterPopupImplicitAttributes(XMLElement& dest) const override;

    /// Listview element.
    SharedPtr<ListView> listView_;
    /// Selected item placeholder element.
    SharedPtr<UIElement> placeholder_;
    /// Resize popup flag.
    bool resizePopup_;

private:
    /// Handle listview item click event.
    void HandleItemClicked(StringHash eventType, VariantMap& eventData);
    /// Handle a key press from the listview.
    void HandleListViewKey(StringHash eventType, VariantMap& eventData);
    /// Handle the listview selection change. Set placeholder text hidden/visible as necessary.
    void HandleSelectionChanged(StringHash eventType, VariantMap& eventData);

    /// Selected item index attribute.
    unsigned selectionAttr_;
};

}
=======
//
// Copyright (c) 2008-2020 the Urho3D project.
//
// Permission is hereby granted, free of charge, to any person obtaining a copy
// of this software and associated documentation files (the "Software"), to deal
// in the Software without restriction, including without limitation the rights
// to use, copy, modify, merge, publish, distribute, sublicense, and/or sell
// copies of the Software, and to permit persons to whom the Software is
// furnished to do so, subject to the following conditions:
//
// The above copyright notice and this permission notice shall be included in
// all copies or substantial portions of the Software.
//
// THE SOFTWARE IS PROVIDED "AS IS", WITHOUT WARRANTY OF ANY KIND, EXPRESS OR
// IMPLIED, INCLUDING BUT NOT LIMITED TO THE WARRANTIES OF MERCHANTABILITY,
// FITNESS FOR A PARTICULAR PURPOSE AND NONINFRINGEMENT. IN NO EVENT SHALL THE
// AUTHORS OR COPYRIGHT HOLDERS BE LIABLE FOR ANY CLAIM, DAMAGES OR OTHER
// LIABILITY, WHETHER IN AN ACTION OF CONTRACT, TORT OR OTHERWISE, ARISING FROM,
// OUT OF OR IN CONNECTION WITH THE SOFTWARE OR THE USE OR OTHER DEALINGS IN
// THE SOFTWARE.
//

#pragma once

#include "../UI/Menu.h"

namespace Urho3D
{

class ListView;

/// %Menu %UI element that displays a popup list view.
class URHO3D_API DropDownList : public Menu
{
    URHO3D_OBJECT(DropDownList, Menu);

public:
    /// Construct.
    explicit DropDownList(Context* context);
    /// Destruct.
    ~DropDownList() override;
    /// Register object factory.
    /// @nobind
    static void RegisterObject(Context* context);

    /// Apply attribute changes that can not be applied immediately.
    void ApplyAttributes() override;
    /// Return UI rendering batches.
    void GetBatches(PODVector<UIBatch>& batches, PODVector<float>& vertexData, const IntRect& currentScissor) override;
    /// React to the popup being shown.
    void OnShowPopup() override;
    /// React to the popup being hidden.
    void OnHidePopup() override;
    /// React to editable status change.
    void OnSetEditable() override;

    /// Add item to the end of the list.
    void AddItem(UIElement* item);
    /// Insert item to a specific position.
    void InsertItem(unsigned index, UIElement* item);
    /// Remove specific item.
    void RemoveItem(UIElement* item);
    /// Remove item at index.
    void RemoveItem(unsigned index);
    /// Remove all items.
    void RemoveAllItems();
    /// Set selection.
    /// @property
    void SetSelection(unsigned index);
    /// Set place holder text. This is the text shown when there is no selection (-1) in drop down list. Note that if the list has items, the default is to show the first item, so the "no selection" state has to be set explicitly.
    /// @property
    void SetPlaceholderText(const String& text);
    /// Set whether popup should be automatically resized to match the dropdown button width.
    /// @property
    void SetResizePopup(bool enable);

    /// Return number of items.
    /// @property
    unsigned GetNumItems() const;
    /// Return item at index.
    /// @property{get_items}
    UIElement* GetItem(unsigned index) const;
    /// Return all items.
    PODVector<UIElement*> GetItems() const;
    /// Return selection index, or M_MAX_UNSIGNED if none selected.
    /// @property
    unsigned GetSelection() const;
    /// Return selected item, or null if none selected.
    /// @property
    UIElement* GetSelectedItem() const;

    /// Return listview element.
    /// @property
    ListView* GetListView() const { return listView_; }

    /// Return selected item placeholder element.
    /// @property
    UIElement* GetPlaceholder() const { return placeholder_; }

    /// Return place holder text.
    /// @property
    const String& GetPlaceholderText() const;

    /// Return whether popup should be automatically resized.
    /// @property
    bool GetResizePopup() const { return resizePopup_; }

    /// Set selection attribute.
    void SetSelectionAttr(unsigned index);

protected:
    /// Filter implicit attributes in serialization process.
    bool FilterImplicitAttributes(XMLElement& dest) const override;
    /// Filter implicit attributes in serialization process.
    bool FilterPopupImplicitAttributes(XMLElement& dest) const override;

    /// Listview element.
    SharedPtr<ListView> listView_;
    /// Selected item placeholder element.
    SharedPtr<UIElement> placeholder_;
    /// Resize popup flag.
    bool resizePopup_;

private:
    /// Handle listview item click event.
    void HandleItemClicked(StringHash eventType, VariantMap& eventData);
    /// Handle a key press from the listview.
    void HandleListViewKey(StringHash eventType, VariantMap& eventData);
    /// Handle the listview selection change. Set placeholder text hidden/visible as necessary.
    void HandleSelectionChanged(StringHash eventType, VariantMap& eventData);

    /// Selected item index attribute.
    unsigned selectionAttr_;
};

}
>>>>>>> fff115a0
<|MERGE_RESOLUTION|>--- conflicted
+++ resolved
@@ -1,4 +1,3 @@
-<<<<<<< HEAD
 //
 // Copyright (c) 2008-2020 the Urho3D project.
 //
@@ -41,6 +40,7 @@
     /// Destruct.
     ~DropDownList() override;
     /// Register object factory.
+    /// @nobind
     static void RegisterObject(Context* context);
 
     /// Apply attribute changes that can not be applied immediately.
@@ -133,142 +133,4 @@
     unsigned selectionAttr_;
 };
 
-}
-=======
-//
-// Copyright (c) 2008-2020 the Urho3D project.
-//
-// Permission is hereby granted, free of charge, to any person obtaining a copy
-// of this software and associated documentation files (the "Software"), to deal
-// in the Software without restriction, including without limitation the rights
-// to use, copy, modify, merge, publish, distribute, sublicense, and/or sell
-// copies of the Software, and to permit persons to whom the Software is
-// furnished to do so, subject to the following conditions:
-//
-// The above copyright notice and this permission notice shall be included in
-// all copies or substantial portions of the Software.
-//
-// THE SOFTWARE IS PROVIDED "AS IS", WITHOUT WARRANTY OF ANY KIND, EXPRESS OR
-// IMPLIED, INCLUDING BUT NOT LIMITED TO THE WARRANTIES OF MERCHANTABILITY,
-// FITNESS FOR A PARTICULAR PURPOSE AND NONINFRINGEMENT. IN NO EVENT SHALL THE
-// AUTHORS OR COPYRIGHT HOLDERS BE LIABLE FOR ANY CLAIM, DAMAGES OR OTHER
-// LIABILITY, WHETHER IN AN ACTION OF CONTRACT, TORT OR OTHERWISE, ARISING FROM,
-// OUT OF OR IN CONNECTION WITH THE SOFTWARE OR THE USE OR OTHER DEALINGS IN
-// THE SOFTWARE.
-//
-
-#pragma once
-
-#include "../UI/Menu.h"
-
-namespace Urho3D
-{
-
-class ListView;
-
-/// %Menu %UI element that displays a popup list view.
-class URHO3D_API DropDownList : public Menu
-{
-    URHO3D_OBJECT(DropDownList, Menu);
-
-public:
-    /// Construct.
-    explicit DropDownList(Context* context);
-    /// Destruct.
-    ~DropDownList() override;
-    /// Register object factory.
-    /// @nobind
-    static void RegisterObject(Context* context);
-
-    /// Apply attribute changes that can not be applied immediately.
-    void ApplyAttributes() override;
-    /// Return UI rendering batches.
-    void GetBatches(PODVector<UIBatch>& batches, PODVector<float>& vertexData, const IntRect& currentScissor) override;
-    /// React to the popup being shown.
-    void OnShowPopup() override;
-    /// React to the popup being hidden.
-    void OnHidePopup() override;
-    /// React to editable status change.
-    void OnSetEditable() override;
-
-    /// Add item to the end of the list.
-    void AddItem(UIElement* item);
-    /// Insert item to a specific position.
-    void InsertItem(unsigned index, UIElement* item);
-    /// Remove specific item.
-    void RemoveItem(UIElement* item);
-    /// Remove item at index.
-    void RemoveItem(unsigned index);
-    /// Remove all items.
-    void RemoveAllItems();
-    /// Set selection.
-    /// @property
-    void SetSelection(unsigned index);
-    /// Set place holder text. This is the text shown when there is no selection (-1) in drop down list. Note that if the list has items, the default is to show the first item, so the "no selection" state has to be set explicitly.
-    /// @property
-    void SetPlaceholderText(const String& text);
-    /// Set whether popup should be automatically resized to match the dropdown button width.
-    /// @property
-    void SetResizePopup(bool enable);
-
-    /// Return number of items.
-    /// @property
-    unsigned GetNumItems() const;
-    /// Return item at index.
-    /// @property{get_items}
-    UIElement* GetItem(unsigned index) const;
-    /// Return all items.
-    PODVector<UIElement*> GetItems() const;
-    /// Return selection index, or M_MAX_UNSIGNED if none selected.
-    /// @property
-    unsigned GetSelection() const;
-    /// Return selected item, or null if none selected.
-    /// @property
-    UIElement* GetSelectedItem() const;
-
-    /// Return listview element.
-    /// @property
-    ListView* GetListView() const { return listView_; }
-
-    /// Return selected item placeholder element.
-    /// @property
-    UIElement* GetPlaceholder() const { return placeholder_; }
-
-    /// Return place holder text.
-    /// @property
-    const String& GetPlaceholderText() const;
-
-    /// Return whether popup should be automatically resized.
-    /// @property
-    bool GetResizePopup() const { return resizePopup_; }
-
-    /// Set selection attribute.
-    void SetSelectionAttr(unsigned index);
-
-protected:
-    /// Filter implicit attributes in serialization process.
-    bool FilterImplicitAttributes(XMLElement& dest) const override;
-    /// Filter implicit attributes in serialization process.
-    bool FilterPopupImplicitAttributes(XMLElement& dest) const override;
-
-    /// Listview element.
-    SharedPtr<ListView> listView_;
-    /// Selected item placeholder element.
-    SharedPtr<UIElement> placeholder_;
-    /// Resize popup flag.
-    bool resizePopup_;
-
-private:
-    /// Handle listview item click event.
-    void HandleItemClicked(StringHash eventType, VariantMap& eventData);
-    /// Handle a key press from the listview.
-    void HandleListViewKey(StringHash eventType, VariantMap& eventData);
-    /// Handle the listview selection change. Set placeholder text hidden/visible as necessary.
-    void HandleSelectionChanged(StringHash eventType, VariantMap& eventData);
-
-    /// Selected item index attribute.
-    unsigned selectionAttr_;
-};
-
-}
->>>>>>> fff115a0
+}