--- conflicted
+++ resolved
@@ -315,19 +315,11 @@
     void SetFocusMode(FocusMode mode);
     /// Set drag and drop flags.
     void SetDragDropMode(DragAndDropModeFlags mode);
-<<<<<<< HEAD
-    /// Set style from an XML file. Find the style element by name. If the style file is not explicitly provided, use the default style from parental chain. Return true if the style is applied successfully.
-    bool SetStyle(const String& styleName, XMLFile* file = nullptr);
-    /// Set style from an XML element. Return true if the style is applied successfully.
-    bool SetStyle(const XMLElement& element);
-    /// Set style from an XML file. Find the style element automatically by using the element's typename. If the style file is not explicitly provided, use the default style from parental chain. Return true if the style is applied successfully.
-=======
     /// Set style from an XML file. Find the style element by name. If the style file is not explicitly provided, use the default style from parental chain. Return true if the style is applied successfully. See also \ref UI_Programmatic.
     bool SetStyle(const String& styleName, XMLFile* file = nullptr);
     /// Set style from an XML element. Return true if the style is applied successfully.
     bool SetStyle(const XMLElement& element);
     /// Set style from an XML file. Find the style element automatically by using the element's typename. If the style file is not explicitly provided, use the default style from parental chain. Return true if the style is applied successfully. See also \ref UI_Programmatic.
->>>>>>> 9e48a8e0
     bool SetStyleAuto(XMLFile* file = nullptr);
     /// Set default style file for later use by children elements.
     void SetDefaultStyle(XMLFile* style);
@@ -654,12 +646,6 @@
     /// Return effective minimum size, also considering layout. Used internally.
     IntVector2 GetEffectiveMinSize() const;
 
-<<<<<<< HEAD
-=======
-    /// Set texture to which element will be rendered.
-    void SetRenderTexture(Texture2D* texture);
-
->>>>>>> 9e48a8e0
 protected:
     /// Handle attribute animation added.
     void OnAttributeAnimationAdded() override;
@@ -817,11 +803,8 @@
     SharedPtr<XMLFile> defaultStyle_;
     /// Last applied style file.
     WeakPtr<XMLFile> appliedStyleFile_;
-<<<<<<< HEAD
     /// Style resource name which is loaded by default.
     String defaultStyleFileName_;
-=======
->>>>>>> 9e48a8e0
     /// Traversal mode for rendering.
     TraversalMode traversalMode_{TM_BREADTH_FIRST};
     /// Flag whether node should send child added / removed events by itself.
