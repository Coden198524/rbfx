<<<<<<< HEAD
//
// Copyright (c) 2008-2018 the Urho3D project.
//
// Permission is hereby granted, free of charge, to any person obtaining a copy
// of this software and associated documentation files (the "Software"), to deal
// in the Software without restriction, including without limitation the rights
// to use, copy, modify, merge, publish, distribute, sublicense, and/or sell
// copies of the Software, and to permit persons to whom the Software is
// furnished to do so, subject to the following conditions:
//
// The above copyright notice and this permission notice shall be included in
// all copies or substantial portions of the Software.
//
// THE SOFTWARE IS PROVIDED "AS IS", WITHOUT WARRANTY OF ANY KIND, EXPRESS OR
// IMPLIED, INCLUDING BUT NOT LIMITED TO THE WARRANTIES OF MERCHANTABILITY,
// FITNESS FOR A PARTICULAR PURPOSE AND NONINFRINGEMENT. IN NO EVENT SHALL THE
// AUTHORS OR COPYRIGHT HOLDERS BE LIABLE FOR ANY CLAIM, DAMAGES OR OTHER
// LIABILITY, WHETHER IN AN ACTION OF CONTRACT, TORT OR OTHERWISE, ARISING FROM,
// OUT OF OR IN CONNECTION WITH THE SOFTWARE OR THE USE OR OTHER DEALINGS IN
// THE SOFTWARE.
//

#include "../Precompiled.h"

#include "../Core/Context.h"
#include "../Input/InputEvents.h"
#include "../UI/BorderImage.h"
#include "../UI/ScrollBar.h"
#include "../UI/ScrollView.h"
#include "../UI/Slider.h"
#include "../UI/UI.h"
#include "../UI/UIEvents.h"

#include "../DebugNew.h"

namespace Urho3D
{

static const float STEP_FACTOR = 300.0f;

extern const char* UI_CATEGORY;

ScrollView::ScrollView(Context* context) :
    UIElement(context),
    viewPosition_(IntVector2::ZERO),
    viewSize_(IntVector2::ZERO),
    viewPositionAttr_(IntVector2::ZERO),
    touchScrollSpeed_(Vector2::ZERO),
    touchScrollSpeedMax_(Vector2::ZERO),
    pageStep_(1.0f),
    scrollBarsAutoVisible_(true),
    ignoreEvents_(false),
    resizeContentWidth_(false),
    scrollDeceleration_(30.0f),
    scrollSnapEpsilon_(M_EPSILON),
    scrollTouchDown_(false),
    barScrolling_(false),
    autoDisableChildren_(false),
    scrollChildrenDisable_(false),
    touchDistanceSum_(0.0f),
    autoDisableThreshold_(25.0f)
{
    clipChildren_ = true;
    SetEnabled(true);
    focusMode_ = FM_FOCUSABLE_DEFOCUSABLE;

    horizontalScrollBar_ = CreateChild<ScrollBar>("SV_HorizontalScrollBar");
    horizontalScrollBar_->SetInternal(true);
    horizontalScrollBar_->SetAlignment(HA_LEFT, VA_BOTTOM);
    horizontalScrollBar_->SetOrientation(O_HORIZONTAL);
    verticalScrollBar_ = CreateChild<ScrollBar>("SV_VerticalScrollBar");
    verticalScrollBar_->SetInternal(true);
    verticalScrollBar_->SetAlignment(HA_RIGHT, VA_TOP);
    verticalScrollBar_->SetOrientation(O_VERTICAL);
    scrollPanel_ = CreateChild<BorderImage>("SV_ScrollPanel");
    scrollPanel_->SetInternal(true);
    scrollPanel_->SetEnabled(true);
    scrollPanel_->SetClipChildren(true);

    SubscribeToEvent(horizontalScrollBar_, E_SCROLLBARCHANGED, URHO3D_HANDLER(ScrollView, HandleScrollBarChanged));
    SubscribeToEvent(horizontalScrollBar_, E_VISIBLECHANGED, URHO3D_HANDLER(ScrollView, HandleScrollBarVisibleChanged));
    SubscribeToEvent(verticalScrollBar_, E_SCROLLBARCHANGED, URHO3D_HANDLER(ScrollView, HandleScrollBarChanged));
    SubscribeToEvent(verticalScrollBar_, E_VISIBLECHANGED, URHO3D_HANDLER(ScrollView, HandleScrollBarVisibleChanged));
    SubscribeToEvent(E_TOUCHMOVE, URHO3D_HANDLER(ScrollView, HandleTouchMove));
    SubscribeToEvent(E_TOUCHBEGIN, URHO3D_HANDLER(ScrollView, HandleTouchMove));
    SubscribeToEvent(E_TOUCHEND, URHO3D_HANDLER(ScrollView, HandleTouchMove));

}

ScrollView::~ScrollView() = default;

void ScrollView::RegisterObject(Context* context)
{
    context->RegisterFactory<ScrollView>(UI_CATEGORY);

    URHO3D_COPY_BASE_ATTRIBUTES(UIElement);
    URHO3D_UPDATE_ATTRIBUTE_DEFAULT_VALUE("Clip Children", true);
    URHO3D_UPDATE_ATTRIBUTE_DEFAULT_VALUE("Is Enabled", true);
    URHO3D_UPDATE_ATTRIBUTE_DEFAULT_VALUE("Focus Mode", FM_FOCUSABLE_DEFOCUSABLE);
    URHO3D_ACCESSOR_ATTRIBUTE("View Position", GetViewPosition, SetViewPositionAttr, IntVector2, IntVector2::ZERO, AM_FILE);
    URHO3D_ACCESSOR_ATTRIBUTE("Scroll Step", GetScrollStep, SetScrollStep, float, 0.1f, AM_FILE);
    URHO3D_ACCESSOR_ATTRIBUTE("Page Step", GetPageStep, SetPageStep, float, 1.0f, AM_FILE);
    URHO3D_ACCESSOR_ATTRIBUTE("Auto Show/Hide Scrollbars", GetScrollBarsAutoVisible, SetScrollBarsAutoVisible, bool, true, AM_FILE);
    URHO3D_ACCESSOR_ATTRIBUTE("Scroll Deceleration", GetScrollDeceleration, SetScrollDeceleration, float, 30.0f, AM_FILE);
    URHO3D_ACCESSOR_ATTRIBUTE("Scroll Snap Epsilon", GetScrollSnapEpsilon, SetScrollSnapEpsilon, float, M_EPSILON, AM_FILE);
    URHO3D_ACCESSOR_ATTRIBUTE("Auto Disable Children", GetAutoDisableChildren, SetAutoDisableChildren, bool, false, AM_FILE);
    URHO3D_ACCESSOR_ATTRIBUTE("Auto Disable Threshold", GetAutoDisableThreshold, SetAutoDisableThreshold, float, 25.0f, AM_FILE);
}

void ScrollView::Update(float timeStep)
{
    // Update touch scrolling here if necessary
    if (touchScrollSpeed_ == Vector2::ZERO && touchScrollSpeedMax_ == Vector2::ZERO && !barScrolling_)
        return;

    // Check if we should not scroll:
    // - ScrollView is not visible, is not enabled, or doesn't have focus
    // - The element being dragged is not a child of the ScrollView, or is one of our scrollbars
    if (!IsVisible() || !IsEnabled() || !HasFocus())
    {
        touchScrollSpeed_ = Vector2::ZERO;
        touchScrollSpeedMax_ = Vector2::ZERO;
        return;
    }

    if (GetSubsystem<UI>()->IsDragging())
    {
        const PODVector<UIElement*>& dragElements = GetSubsystem<UI>()->GetDragElements();

        for (unsigned i = 0; i < dragElements.Size(); i++)
        {
            UIElement* dragElement = dragElements[i];
            int dragButtons = dragElement->GetDragButtonCombo();

            if (dragButtons != MOUSEB_LEFT)
                continue;

            UIElement* dragParent = dragElement->GetParent();
            bool dragElementIsChild = false;

            while (dragParent)
            {
                if (dragParent == this)
                {
                    dragElementIsChild = true;
                    break;
                }
                dragParent = dragParent->GetParent();
            }

            if (!dragElementIsChild || dragElement == horizontalScrollBar_->GetSlider() ||
                dragElement == verticalScrollBar_->GetSlider())
            {
                touchScrollSpeed_ = Vector2::ZERO;
                touchScrollSpeedMax_ = Vector2::ZERO;
                return;
            }
        }
    }

    // Update view position
    IntVector2 newPosition = viewPosition_;
    newPosition.x_ += (int)touchScrollSpeed_.x_;
    newPosition.y_ += (int)touchScrollSpeed_.y_;
    SetViewPosition(newPosition);

    // Smooth deceleration
    ScrollSmooth(timeStep);
}

void ScrollView::ApplyAttributes()
{
    UIElement::ApplyAttributes();

    // Set the scrollbar orientations again and perform size update now that the style is known
    horizontalScrollBar_->SetOrientation(O_HORIZONTAL);
    verticalScrollBar_->SetOrientation(O_VERTICAL);

    // If the scroll panel has a child, it should be the content element, which has some special handling
    if (scrollPanel_->GetNumChildren())
        SetContentElement(scrollPanel_->GetChild(0));

    OnResize(GetSize(), IntVector2::ZERO);

    // Reapply view position with proper content element and size
    SetViewPosition(viewPositionAttr_);
}

void ScrollView::OnWheel(int delta, MouseButtonFlags buttons, QualifierFlags qualifiers)
{
    if (delta > 0)
        verticalScrollBar_->StepBack();
    if (delta < 0)
        verticalScrollBar_->StepForward();
}

void ScrollView::OnKey(Key key, MouseButtonFlags buttons, QualifierFlags qualifiers)
{
    switch (key)
    {
    case KEY_LEFT:
        if (horizontalScrollBar_->IsVisible())
        {
            if (qualifiers & QUAL_CTRL)
                horizontalScrollBar_->SetValue(0.0f);
            else
                horizontalScrollBar_->StepBack();
        }
        break;

    case KEY_RIGHT:
        if (horizontalScrollBar_->IsVisible())
        {
            if (qualifiers & QUAL_CTRL)
                horizontalScrollBar_->SetValue(horizontalScrollBar_->GetRange());
            else
                horizontalScrollBar_->StepForward();
        }
        break;

    case KEY_HOME:
        qualifiers |= QUAL_CTRL;
        // Fallthru

    case KEY_UP:
        if (verticalScrollBar_->IsVisible())
        {
            if (qualifiers & QUAL_CTRL)
                verticalScrollBar_->SetValue(0.0f);
            else
                verticalScrollBar_->StepBack();
        }
        break;

    case KEY_END:
        qualifiers |= QUAL_CTRL;
        // Fallthru

    case KEY_DOWN:
        if (verticalScrollBar_->IsVisible())
        {
            if (qualifiers & QUAL_CTRL)
                verticalScrollBar_->SetValue(verticalScrollBar_->GetRange());
            else
                verticalScrollBar_->StepForward();
        }
        break;

    case KEY_PAGEUP:
        if (verticalScrollBar_->IsVisible())
            verticalScrollBar_->ChangeValue(-pageStep_);
        break;

    case KEY_PAGEDOWN:
        if (verticalScrollBar_->IsVisible())
            verticalScrollBar_->ChangeValue(pageStep_);
        break;

    default: break;
    }
}

void ScrollView::OnResize(const IntVector2& newSize, const IntVector2& delta)
{
    UpdatePanelSize();
    UpdateViewSize();

    // If scrollbar auto visibility is enabled, check whether scrollbars should be visible.
    // This may force another update of the panel size
    if (scrollBarsAutoVisible_)
    {
        ignoreEvents_ = true;
        horizontalScrollBar_->SetVisible(horizontalScrollBar_->GetRange() > M_EPSILON);
        verticalScrollBar_->SetVisible(verticalScrollBar_->GetRange() > M_EPSILON);
        ignoreEvents_ = false;

        UpdatePanelSize();
    }
}

void ScrollView::SetContentElement(UIElement* element)
{
    if (element == contentElement_)
        return;

    if (contentElement_)
    {
        scrollPanel_->RemoveChild(contentElement_);
        UnsubscribeFromEvent(contentElement_, E_RESIZED);
    }
    contentElement_ = element;
    if (contentElement_)
    {
        scrollPanel_->AddChild(contentElement_);
        SubscribeToEvent(contentElement_, E_RESIZED, URHO3D_HANDLER(ScrollView, HandleElementResized));
    }

    OnResize(GetSize(), IntVector2::ZERO);
}

void ScrollView::SetViewPosition(const IntVector2& position)
{
    UpdateView(position);
    UpdateScrollBars();
}

void ScrollView::SetViewPosition(int x, int y)
{
    SetViewPosition(IntVector2(x, y));
}

void ScrollView::SetScrollBarsVisible(bool horizontal, bool vertical)
{
    scrollBarsAutoVisible_ = false;
    horizontalScrollBar_->SetVisible(horizontal);
    verticalScrollBar_->SetVisible(vertical);
}

void ScrollView::SetHorizontalScrollBarVisible(bool visible)
{
    scrollBarsAutoVisible_ = false;
    horizontalScrollBar_->SetVisible(visible);
}

void ScrollView::SetVerticalScrollBarVisible(bool visible)
{
    scrollBarsAutoVisible_ = false;
    verticalScrollBar_->SetVisible(visible);
}

void ScrollView::SetScrollBarsAutoVisible(bool enable)
{
    if (enable != scrollBarsAutoVisible_)
    {
        scrollBarsAutoVisible_ = enable;
        // Check whether scrollbars should be visible now
        if (enable)
            OnResize(GetSize(), IntVector2::ZERO);
        else
        {
            horizontalScrollBar_->SetVisible(true);
            verticalScrollBar_->SetVisible(true);
        }
    }
}

void ScrollView::SetScrollStep(float step)
{
    horizontalScrollBar_->SetScrollStep(step);
    verticalScrollBar_->SetScrollStep(step);
}

void ScrollView::SetPageStep(float step)
{
    pageStep_ = Max(step, 0.0f);
}

bool ScrollView::GetHorizontalScrollBarVisible() const
{
    return horizontalScrollBar_->IsVisible();
}

bool ScrollView::GetVerticalScrollBarVisible() const
{
    return verticalScrollBar_->IsVisible();
}

float ScrollView::GetScrollStep() const
{
    return horizontalScrollBar_->GetScrollStep();
}

void ScrollView::SetViewPositionAttr(const IntVector2& value)
{
    viewPositionAttr_ = value;
    SetViewPosition(value);
}

bool ScrollView::FilterImplicitAttributes(XMLElement& dest) const
{
    if (!UIElement::FilterImplicitAttributes(dest))
        return false;

    XMLElement childElem = dest.GetChild("element");
    if (!FilterScrollBarImplicitAttributes(childElem, "SV_HorizontalScrollBar"))
        return false;
    if (!RemoveChildXML(childElem, "Vert Alignment", "Bottom"))
        return false;

    childElem = childElem.GetNext("element");
    if (!FilterScrollBarImplicitAttributes(childElem, "SV_VerticalScrollBar"))
        return false;
    if (!RemoveChildXML(childElem, "Horiz Alignment", "Right"))
        return false;

    childElem = childElem.GetNext("element");
    if (!childElem)
        return false;
    if (!RemoveChildXML(childElem, "Name", "SV_ScrollPanel"))
        return false;
    if (!RemoveChildXML(childElem, "Is Enabled", "true"))
        return false;
    if (!RemoveChildXML(childElem, "Clip Children", "true"))
        return false;
    if (!RemoveChildXML(childElem, "Size"))
        return false;

    return true;
}

bool ScrollView::FilterScrollBarImplicitAttributes(XMLElement& dest, const String& name) const
{
    if (!dest)
        return false;
    if (!RemoveChildXML(dest, "Name", name))
        return false;
    if (!RemoveChildXML(dest, "Orientation"))
        return false;
    if (!RemoveChildXML(dest, "Range"))
        return false;
    if (!RemoveChildXML(dest, "Step Factor"))
        return false;
    if (scrollBarsAutoVisible_)
    {
        if (!RemoveChildXML(dest, "Is Visible"))
            return false;
    }

    return true;
}

void ScrollView::UpdatePanelSize()
{
    // Ignore events in case content element resizes itself along with the panel
    // (content element resize triggers our OnResize(), so it could lead to infinite recursion)
    ignoreEvents_ = true;

    IntVector2 panelSize = GetSize();
    if (verticalScrollBar_->IsVisible())
        panelSize.x_ -= verticalScrollBar_->GetWidth();
    if (horizontalScrollBar_->IsVisible())
        panelSize.y_ -= horizontalScrollBar_->GetHeight();

    scrollPanel_->SetSize(panelSize);
    horizontalScrollBar_->SetWidth(scrollPanel_->GetWidth());
    verticalScrollBar_->SetHeight(scrollPanel_->GetHeight());

    if (resizeContentWidth_ && contentElement_)
    {
        IntRect panelBorder = scrollPanel_->GetClipBorder();
        contentElement_->SetWidth(scrollPanel_->GetWidth() - panelBorder.left_ - panelBorder.right_);
        UpdateViewSize();
    }

    ignoreEvents_ = false;
}

void ScrollView::UpdateViewSize()
{
    IntVector2 size(IntVector2::ZERO);
    if (contentElement_)
        size = contentElement_->GetSize();
    IntRect panelBorder = scrollPanel_->GetClipBorder();

    viewSize_.x_ = Max(size.x_, scrollPanel_->GetWidth() - panelBorder.left_ - panelBorder.right_);
    viewSize_.y_ = Max(size.y_, scrollPanel_->GetHeight() - panelBorder.top_ - panelBorder.bottom_);

    UpdateView(viewPosition_);
    UpdateScrollBars();
}

void ScrollView::UpdateScrollBars()
{
    ignoreEvents_ = true;

    IntVector2 size = scrollPanel_->GetSize();
    IntRect panelBorder = scrollPanel_->GetClipBorder();
    size.x_ -= panelBorder.left_ + panelBorder.right_;
    size.y_ -= panelBorder.top_ + panelBorder.bottom_;

    if (size.x_ > 0 && viewSize_.x_ > 0)
    {
        float range = (float)viewSize_.x_ / (float)size.x_ - 1.0f;
        horizontalScrollBar_->SetRange(range);
        horizontalScrollBar_->SetValue((float)viewPosition_.x_ / (float)size.x_);
        horizontalScrollBar_->SetStepFactor(STEP_FACTOR / (float)size.x_);
    }
    if (size.y_ > 0 && viewSize_.y_ > 0)
    {
        float range = (float)viewSize_.y_ / (float)size.y_ - 1.0f;
        verticalScrollBar_->SetRange(range);
        verticalScrollBar_->SetValue((float)viewPosition_.y_ / (float)size.y_);
        verticalScrollBar_->SetStepFactor(STEP_FACTOR / (float)size.y_);
    }

    ignoreEvents_ = false;
}

void ScrollView::UpdateView(const IntVector2& position)
{
    IntVector2 oldPosition = viewPosition_;
    IntRect panelBorder = scrollPanel_->GetClipBorder();
    IntVector2 panelSize(scrollPanel_->GetWidth() - panelBorder.left_ - panelBorder.right_,
        scrollPanel_->GetHeight() - panelBorder.top_ - panelBorder.bottom_);

    viewPosition_.x_ = Clamp(position.x_, 0, viewSize_.x_ - panelSize.x_);
    viewPosition_.y_ = Clamp(position.y_, 0, viewSize_.y_ - panelSize.y_);
    scrollPanel_->SetChildOffset(IntVector2(-viewPosition_.x_ + panelBorder.left_, -viewPosition_.y_ + panelBorder.top_));

    if (viewPosition_ != oldPosition)
    {
        using namespace ViewChanged;

        VariantMap& eventData = GetEventDataMap();
        eventData[P_ELEMENT] = this;
        eventData[P_X] = viewPosition_.x_;
        eventData[P_Y] = viewPosition_.y_;
        SendEvent(E_VIEWCHANGED, eventData);
    }
}

void ScrollView::HandleScrollBarChanged(StringHash eventType, VariantMap& eventData)
{
    if (!ignoreEvents_)
    {
        IntVector2 size = scrollPanel_->GetSize();
        IntRect panelBorder = scrollPanel_->GetClipBorder();
        size.x_ -= panelBorder.left_ + panelBorder.right_;
        size.y_ -= panelBorder.top_ + panelBorder.bottom_;

        UpdateView(IntVector2(
            (int)(horizontalScrollBar_->GetValue() * (float)size.x_),
            (int)(verticalScrollBar_->GetValue() * (float)size.y_)
        ));
    }
}

void ScrollView::HandleScrollBarVisibleChanged(StringHash eventType, VariantMap& eventData)
{
    // Need to recalculate panel size when scrollbar visibility changes
    if (!ignoreEvents_)
        OnResize(GetSize(), IntVector2::ZERO);
}

void ScrollView::HandleElementResized(StringHash eventType, VariantMap& eventData)
{
    if (!ignoreEvents_)
        OnResize(GetSize(), IntVector2::ZERO);
}

void ScrollView::HandleTouchMove(StringHash eventType, VariantMap& eventData)
{
    using namespace TouchMove;

    if (eventType == E_TOUCHMOVE && !barScrolling_)
    {
        scrollTouchDown_ = true;
        // Take new scrolling speed if it's faster than the current accumulated value
        auto dX = (float)-eventData[P_DX].GetInt();
        auto dY = (float)-eventData[P_DY].GetInt();

        if (Abs(dX) > Abs(touchScrollSpeed_.x_))
            touchScrollSpeed_.x_ = dX;
        if (Abs(dY) > Abs(touchScrollSpeed_.y_))
            touchScrollSpeed_.y_ = dY;

        // Auto disable children
        touchDistanceSum_ += dX * dX + dY * dY;
        if (autoDisableChildren_ && touchDistanceSum_ >= autoDisableThreshold_)
        {
            if (visible_ && !scrollChildrenDisable_)
            {
                scrollChildrenDisable_ = true;
                scrollPanel_->SetDeepEnabled(false);
            }
        }

        touchScrollSpeedMax_.x_ = dX;
        touchScrollSpeedMax_.y_ = dY;
    }
    else if (eventType == E_TOUCHBEGIN)
    {
        int X = eventData[P_X].GetInt();
        int Y = eventData[P_Y].GetInt();
        IntVector2 pos = IntVector2(X, Y);

        // Prevent conflict between touch scroll and scrollbar scroll
        if (horizontalScrollBar_->IsVisible() && horizontalScrollBar_->IsInsideCombined(pos, true))
            barScrolling_ = true;

        if (verticalScrollBar_->IsVisible() && verticalScrollBar_->IsInsideCombined(pos, true))
            barScrolling_ = true;

        // Stop the smooth scrolling
        touchScrollSpeed_ = Vector2::ZERO;
        touchScrollSpeedMax_ = Vector2::ZERO;
    }
    else if (eventType == E_TOUCHEND)
    {
        // 'Flick' action
        // Release any auto disabled children
        if (scrollChildrenDisable_)
        {
            touchDistanceSum_ = 0.0f;
            scrollChildrenDisable_ = false;
            scrollPanel_->ResetDeepEnabled();
        }

        barScrolling_ = false;
        scrollTouchDown_ = false;
        if (Abs(touchScrollSpeedMax_.x_) > scrollSnapEpsilon_)
            touchScrollSpeed_.x_ = touchScrollSpeedMax_.x_;
        else
            touchScrollSpeed_.x_ = 0;

        if (Abs(touchScrollSpeedMax_.y_) > scrollSnapEpsilon_)
            touchScrollSpeed_.y_ = touchScrollSpeedMax_.y_;
        else
            touchScrollSpeed_.y_ = 0;
        touchScrollSpeedMax_ = Vector2::ZERO;
    }
}

void ScrollView::ScrollSmooth(float timeStep)
{
    // Decay the momentum
    if (touchScrollSpeedMax_.x_ >= scrollSnapEpsilon_)
    {
        touchScrollSpeedMax_.x_ -= scrollDeceleration_ * timeStep;
        touchScrollSpeedMax_.x_ = touchScrollSpeedMax_.x_ > 0 ? touchScrollSpeedMax_.x_ : 0;
    }
    else if (touchScrollSpeedMax_.x_ <= -scrollSnapEpsilon_)
    {
        touchScrollSpeedMax_.x_ += scrollDeceleration_ * timeStep;
        touchScrollSpeedMax_.x_ = touchScrollSpeedMax_.x_ < 0 ? touchScrollSpeedMax_.x_ : 0;
    }
    else
        touchScrollSpeedMax_.x_ = 0;

    if (touchScrollSpeedMax_.y_ >= scrollSnapEpsilon_)
    {
        touchScrollSpeedMax_.y_ -= scrollDeceleration_ * timeStep;
        touchScrollSpeedMax_.y_ = touchScrollSpeedMax_.y_ > 0 ? touchScrollSpeedMax_.y_ : 0;
    }
    else if (touchScrollSpeedMax_.y_ <= -scrollSnapEpsilon_)
    {
        touchScrollSpeedMax_.y_ += scrollDeceleration_ * timeStep;
        touchScrollSpeedMax_.y_ = touchScrollSpeedMax_.y_ < 0 ? touchScrollSpeedMax_.y_ : 0;
    }
    else
        touchScrollSpeedMax_.y_ = 0;

    // Control vs flick
    if (scrollTouchDown_)
    {
        // Finger is held down: control = instant stop
        touchScrollSpeed_ = Vector2::ZERO;
    }
    else
    {
        // Finger is released: flick = smooth deceleration
        if (touchScrollSpeed_.x_ >= scrollSnapEpsilon_)
        {
            touchScrollSpeed_.x_ -= scrollDeceleration_ * timeStep;
            if (touchScrollSpeed_.x_ < 0)
            {
                touchScrollSpeed_.x_ = 0;
            }

            if (horizontalScrollBar_->GetValue() >= horizontalScrollBar_->GetRange() - M_EPSILON)
            {
                // Stop movement when we reach end of scroll
                touchScrollSpeed_.x_ = 0;
            }
        }
        else if (touchScrollSpeed_.x_ < -scrollSnapEpsilon_)
        {
            touchScrollSpeed_.x_ += scrollDeceleration_ * timeStep;
            if (touchScrollSpeed_.x_ > 0)
            {
                touchScrollSpeed_.x_ = 0;
            }

            if (horizontalScrollBar_->GetValue() <= M_EPSILON)
            {
                // Stop movement when we reach end of scroll
                touchScrollSpeed_.x_ = 0;
            }
        }
        else
            touchScrollSpeed_.x_ = 0;

        if (touchScrollSpeed_.y_ >= scrollSnapEpsilon_)
        {
            touchScrollSpeed_.y_ -= scrollDeceleration_ * timeStep;
            if (touchScrollSpeed_.y_ < 0)
            {
                touchScrollSpeed_.y_ = 0;
            }

            if (verticalScrollBar_->GetValue() >= verticalScrollBar_->GetRange() - M_EPSILON)
            {
                // Stop movement when we reach end of scroll
                touchScrollSpeed_.y_ = 0;
            }
        }
        else if (touchScrollSpeed_.y_ < -scrollSnapEpsilon_)
        {
            touchScrollSpeed_.y_ += scrollDeceleration_ * timeStep;
            if (touchScrollSpeed_.y_ > 0)
            {
                touchScrollSpeed_.y_ = 0;
            }

            if (verticalScrollBar_->GetValue() <= M_EPSILON)
            {
                // Stop movement when we reach end of scroll
                touchScrollSpeed_.y_ = 0;
            }
        }
        else
            touchScrollSpeed_.y_ = 0;
    }
}

}
=======
//
// Copyright (c) 2008-2019 the Urho3D project.
//
// Permission is hereby granted, free of charge, to any person obtaining a copy
// of this software and associated documentation files (the "Software"), to deal
// in the Software without restriction, including without limitation the rights
// to use, copy, modify, merge, publish, distribute, sublicense, and/or sell
// copies of the Software, and to permit persons to whom the Software is
// furnished to do so, subject to the following conditions:
//
// The above copyright notice and this permission notice shall be included in
// all copies or substantial portions of the Software.
//
// THE SOFTWARE IS PROVIDED "AS IS", WITHOUT WARRANTY OF ANY KIND, EXPRESS OR
// IMPLIED, INCLUDING BUT NOT LIMITED TO THE WARRANTIES OF MERCHANTABILITY,
// FITNESS FOR A PARTICULAR PURPOSE AND NONINFRINGEMENT. IN NO EVENT SHALL THE
// AUTHORS OR COPYRIGHT HOLDERS BE LIABLE FOR ANY CLAIM, DAMAGES OR OTHER
// LIABILITY, WHETHER IN AN ACTION OF CONTRACT, TORT OR OTHERWISE, ARISING FROM,
// OUT OF OR IN CONNECTION WITH THE SOFTWARE OR THE USE OR OTHER DEALINGS IN
// THE SOFTWARE.
//

#include "../Precompiled.h"

#include "../Core/Context.h"
#include "../Input/InputEvents.h"
#include "../UI/BorderImage.h"
#include "../UI/ScrollBar.h"
#include "../UI/ScrollView.h"
#include "../UI/Slider.h"
#include "../UI/UI.h"
#include "../UI/UIEvents.h"

#include "../DebugNew.h"

namespace Urho3D
{

static const float STEP_FACTOR = 300.0f;

extern const char* UI_CATEGORY;

ScrollView::ScrollView(Context* context) :
    UIElement(context),
    viewPosition_(IntVector2::ZERO),
    viewSize_(IntVector2::ZERO),
    viewPositionAttr_(IntVector2::ZERO),
    touchScrollSpeed_(Vector2::ZERO),
    touchScrollSpeedMax_(Vector2::ZERO),
    pageStep_(1.0f),
    scrollBarsAutoVisible_(true),
    ignoreEvents_(false),
    resizeContentWidth_(false),
    scrollDeceleration_(30.0f),
    scrollSnapEpsilon_(M_EPSILON),
    scrollTouchDown_(false),
    barScrolling_(false),
    autoDisableChildren_(false),
    scrollChildrenDisable_(false),
    touchDistanceSum_(0.0f),
    autoDisableThreshold_(25.0f)
{
    clipChildren_ = true;
    SetEnabled(true);
    focusMode_ = FM_FOCUSABLE_DEFOCUSABLE;

    horizontalScrollBar_ = CreateChild<ScrollBar>("SV_HorizontalScrollBar");
    horizontalScrollBar_->SetInternal(true);
    horizontalScrollBar_->SetAlignment(HA_LEFT, VA_BOTTOM);
    horizontalScrollBar_->SetOrientation(O_HORIZONTAL);
    verticalScrollBar_ = CreateChild<ScrollBar>("SV_VerticalScrollBar");
    verticalScrollBar_->SetInternal(true);
    verticalScrollBar_->SetAlignment(HA_RIGHT, VA_TOP);
    verticalScrollBar_->SetOrientation(O_VERTICAL);
    scrollPanel_ = CreateChild<BorderImage>("SV_ScrollPanel");
    scrollPanel_->SetInternal(true);
    scrollPanel_->SetEnabled(true);
    scrollPanel_->SetClipChildren(true);

    SubscribeToEvent(horizontalScrollBar_, E_SCROLLBARCHANGED, URHO3D_HANDLER(ScrollView, HandleScrollBarChanged));
    SubscribeToEvent(horizontalScrollBar_, E_VISIBLECHANGED, URHO3D_HANDLER(ScrollView, HandleScrollBarVisibleChanged));
    SubscribeToEvent(verticalScrollBar_, E_SCROLLBARCHANGED, URHO3D_HANDLER(ScrollView, HandleScrollBarChanged));
    SubscribeToEvent(verticalScrollBar_, E_VISIBLECHANGED, URHO3D_HANDLER(ScrollView, HandleScrollBarVisibleChanged));
    SubscribeToEvent(E_TOUCHMOVE, URHO3D_HANDLER(ScrollView, HandleTouchMove));
    SubscribeToEvent(E_TOUCHBEGIN, URHO3D_HANDLER(ScrollView, HandleTouchMove));
    SubscribeToEvent(E_TOUCHEND, URHO3D_HANDLER(ScrollView, HandleTouchMove));

}

ScrollView::~ScrollView() = default;

void ScrollView::RegisterObject(Context* context)
{
    context->RegisterFactory<ScrollView>(UI_CATEGORY);

    URHO3D_COPY_BASE_ATTRIBUTES(UIElement);
    URHO3D_UPDATE_ATTRIBUTE_DEFAULT_VALUE("Clip Children", true);
    URHO3D_UPDATE_ATTRIBUTE_DEFAULT_VALUE("Is Enabled", true);
    URHO3D_UPDATE_ATTRIBUTE_DEFAULT_VALUE("Focus Mode", FM_FOCUSABLE_DEFOCUSABLE);
    URHO3D_ACCESSOR_ATTRIBUTE("View Position", GetViewPosition, SetViewPositionAttr, IntVector2, IntVector2::ZERO, AM_FILE);
    URHO3D_ACCESSOR_ATTRIBUTE("Scroll Step", GetScrollStep, SetScrollStep, float, 0.1f, AM_FILE);
    URHO3D_ACCESSOR_ATTRIBUTE("Page Step", GetPageStep, SetPageStep, float, 1.0f, AM_FILE);
    URHO3D_ACCESSOR_ATTRIBUTE("Auto Show/Hide Scrollbars", GetScrollBarsAutoVisible, SetScrollBarsAutoVisible, bool, true, AM_FILE);
    URHO3D_ACCESSOR_ATTRIBUTE("Scroll Deceleration", GetScrollDeceleration, SetScrollDeceleration, float, 30.0f, AM_FILE);
    URHO3D_ACCESSOR_ATTRIBUTE("Scroll Snap Epsilon", GetScrollSnapEpsilon, SetScrollSnapEpsilon, float, M_EPSILON, AM_FILE);
    URHO3D_ACCESSOR_ATTRIBUTE("Auto Disable Children", GetAutoDisableChildren, SetAutoDisableChildren, bool, false, AM_FILE);
    URHO3D_ACCESSOR_ATTRIBUTE("Auto Disable Threshold", GetAutoDisableThreshold, SetAutoDisableThreshold, float, 25.0f, AM_FILE);
}

void ScrollView::Update(float timeStep)
{
    // Update touch scrolling here if necessary
    if (touchScrollSpeed_ == Vector2::ZERO && touchScrollSpeedMax_ == Vector2::ZERO && !barScrolling_)
        return;

    // Check if we should not scroll:
    // - ScrollView is not visible, is not enabled, or doesn't have focus
    // - The element being dragged is not a child of the ScrollView, or is one of our scrollbars
    if (!IsVisible() || !IsEnabled() || !HasFocus())
    {
        touchScrollSpeed_ = Vector2::ZERO;
        touchScrollSpeedMax_ = Vector2::ZERO;
        return;
    }

    if (GetSubsystem<UI>()->IsDragging())
    {
        Vector<UIElement*> dragElements = GetSubsystem<UI>()->GetDragElements();

        for (unsigned i = 0; i < dragElements.Size(); i++)
        {
            UIElement* dragElement = dragElements[i];
            int dragButtons = dragElement->GetDragButtonCombo();

            if (dragButtons != MOUSEB_LEFT)
                continue;

            UIElement* dragParent = dragElement->GetParent();
            bool dragElementIsChild = false;

            while (dragParent)
            {
                if (dragParent == this)
                {
                    dragElementIsChild = true;
                    break;
                }
                dragParent = dragParent->GetParent();
            }

            if (!dragElementIsChild || dragElement == horizontalScrollBar_->GetSlider() ||
                dragElement == verticalScrollBar_->GetSlider())
            {
                touchScrollSpeed_ = Vector2::ZERO;
                touchScrollSpeedMax_ = Vector2::ZERO;
                return;
            }
        }
    }

    // Update view position
    IntVector2 newPosition = viewPosition_;
    newPosition.x_ += (int)touchScrollSpeed_.x_;
    newPosition.y_ += (int)touchScrollSpeed_.y_;
    SetViewPosition(newPosition);

    // Smooth deceleration
    ScrollSmooth(timeStep);
}

void ScrollView::ApplyAttributes()
{
    UIElement::ApplyAttributes();

    // Set the scrollbar orientations again and perform size update now that the style is known
    horizontalScrollBar_->SetOrientation(O_HORIZONTAL);
    verticalScrollBar_->SetOrientation(O_VERTICAL);

    // If the scroll panel has a child, it should be the content element, which has some special handling
    if (scrollPanel_->GetNumChildren())
        SetContentElement(scrollPanel_->GetChild(0));

    OnResize(GetSize(), IntVector2::ZERO);

    // Reapply view position with proper content element and size
    SetViewPosition(viewPositionAttr_);
}

void ScrollView::OnWheel(int delta, MouseButtonFlags buttons, QualifierFlags qualifiers)
{
    if (delta > 0)
        verticalScrollBar_->StepBack();
    if (delta < 0)
        verticalScrollBar_->StepForward();
}

void ScrollView::OnKey(Key key, MouseButtonFlags buttons, QualifierFlags qualifiers)
{
    switch (key)
    {
    case KEY_LEFT:
        if (horizontalScrollBar_->IsVisible())
        {
            if (qualifiers & QUAL_CTRL)
                horizontalScrollBar_->SetValue(0.0f);
            else
                horizontalScrollBar_->StepBack();
        }
        break;

    case KEY_RIGHT:
        if (horizontalScrollBar_->IsVisible())
        {
            if (qualifiers & QUAL_CTRL)
                horizontalScrollBar_->SetValue(horizontalScrollBar_->GetRange());
            else
                horizontalScrollBar_->StepForward();
        }
        break;

    case KEY_HOME:
        qualifiers |= QUAL_CTRL;
        // Fallthru

    case KEY_UP:
        if (verticalScrollBar_->IsVisible())
        {
            if (qualifiers & QUAL_CTRL)
                verticalScrollBar_->SetValue(0.0f);
            else
                verticalScrollBar_->StepBack();
        }
        break;

    case KEY_END:
        qualifiers |= QUAL_CTRL;
        // Fallthru

    case KEY_DOWN:
        if (verticalScrollBar_->IsVisible())
        {
            if (qualifiers & QUAL_CTRL)
                verticalScrollBar_->SetValue(verticalScrollBar_->GetRange());
            else
                verticalScrollBar_->StepForward();
        }
        break;

    case KEY_PAGEUP:
        if (verticalScrollBar_->IsVisible())
            verticalScrollBar_->ChangeValue(-pageStep_);
        break;

    case KEY_PAGEDOWN:
        if (verticalScrollBar_->IsVisible())
            verticalScrollBar_->ChangeValue(pageStep_);
        break;

    default: break;
    }
}

void ScrollView::OnResize(const IntVector2& newSize, const IntVector2& delta)
{
    UpdatePanelSize();
    UpdateViewSize();

    // If scrollbar auto visibility is enabled, check whether scrollbars should be visible.
    // This may force another update of the panel size
    if (scrollBarsAutoVisible_)
    {
        ignoreEvents_ = true;
        horizontalScrollBar_->SetVisible(horizontalScrollBar_->GetRange() > M_EPSILON);
        verticalScrollBar_->SetVisible(verticalScrollBar_->GetRange() > M_EPSILON);
        ignoreEvents_ = false;

        UpdatePanelSize();
    }
}

void ScrollView::SetContentElement(UIElement* element)
{
    if (element == contentElement_)
        return;

    if (contentElement_)
    {
        scrollPanel_->RemoveChild(contentElement_);
        UnsubscribeFromEvent(contentElement_, E_RESIZED);
    }
    contentElement_ = element;
    if (contentElement_)
    {
        scrollPanel_->AddChild(contentElement_);
        SubscribeToEvent(contentElement_, E_RESIZED, URHO3D_HANDLER(ScrollView, HandleElementResized));
    }

    OnResize(GetSize(), IntVector2::ZERO);
}

void ScrollView::SetViewPosition(const IntVector2& position)
{
    UpdateView(position);
    UpdateScrollBars();
}

void ScrollView::SetViewPosition(int x, int y)
{
    SetViewPosition(IntVector2(x, y));
}

void ScrollView::SetScrollBarsVisible(bool horizontal, bool vertical)
{
    scrollBarsAutoVisible_ = false;
    horizontalScrollBar_->SetVisible(horizontal);
    verticalScrollBar_->SetVisible(vertical);
}

void ScrollView::SetHorizontalScrollBarVisible(bool visible)
{
    scrollBarsAutoVisible_ = false;
    horizontalScrollBar_->SetVisible(visible);
}

void ScrollView::SetVerticalScrollBarVisible(bool visible)
{
    scrollBarsAutoVisible_ = false;
    verticalScrollBar_->SetVisible(visible);
}

void ScrollView::SetScrollBarsAutoVisible(bool enable)
{
    if (enable != scrollBarsAutoVisible_)
    {
        scrollBarsAutoVisible_ = enable;
        // Check whether scrollbars should be visible now
        if (enable)
            OnResize(GetSize(), IntVector2::ZERO);
        else
        {
            horizontalScrollBar_->SetVisible(true);
            verticalScrollBar_->SetVisible(true);
        }
    }
}

void ScrollView::SetScrollStep(float step)
{
    horizontalScrollBar_->SetScrollStep(step);
    verticalScrollBar_->SetScrollStep(step);
}

void ScrollView::SetPageStep(float step)
{
    pageStep_ = Max(step, 0.0f);
}

bool ScrollView::GetHorizontalScrollBarVisible() const
{
    return horizontalScrollBar_->IsVisible();
}

bool ScrollView::GetVerticalScrollBarVisible() const
{
    return verticalScrollBar_->IsVisible();
}

float ScrollView::GetScrollStep() const
{
    return horizontalScrollBar_->GetScrollStep();
}

void ScrollView::SetViewPositionAttr(const IntVector2& value)
{
    viewPositionAttr_ = value;
    SetViewPosition(value);
}

bool ScrollView::FilterImplicitAttributes(XMLElement& dest) const
{
    if (!UIElement::FilterImplicitAttributes(dest))
        return false;

    XMLElement childElem = dest.GetChild("element");
    if (!FilterScrollBarImplicitAttributes(childElem, "SV_HorizontalScrollBar"))
        return false;
    if (!RemoveChildXML(childElem, "Vert Alignment", "Bottom"))
        return false;

    childElem = childElem.GetNext("element");
    if (!FilterScrollBarImplicitAttributes(childElem, "SV_VerticalScrollBar"))
        return false;
    if (!RemoveChildXML(childElem, "Horiz Alignment", "Right"))
        return false;

    childElem = childElem.GetNext("element");
    if (!childElem)
        return false;
    if (!RemoveChildXML(childElem, "Name", "SV_ScrollPanel"))
        return false;
    if (!RemoveChildXML(childElem, "Is Enabled", "true"))
        return false;
    if (!RemoveChildXML(childElem, "Clip Children", "true"))
        return false;
    if (!RemoveChildXML(childElem, "Size"))
        return false;

    return true;
}

bool ScrollView::FilterScrollBarImplicitAttributes(XMLElement& dest, const String& name) const
{
    if (!dest)
        return false;
    if (!RemoveChildXML(dest, "Name", name))
        return false;
    if (!RemoveChildXML(dest, "Orientation"))
        return false;
    if (!RemoveChildXML(dest, "Range"))
        return false;
    if (!RemoveChildXML(dest, "Step Factor"))
        return false;
    if (scrollBarsAutoVisible_)
    {
        if (!RemoveChildXML(dest, "Is Visible"))
            return false;
    }

    return true;
}

void ScrollView::UpdatePanelSize()
{
    // Ignore events in case content element resizes itself along with the panel
    // (content element resize triggers our OnResize(), so it could lead to infinite recursion)
    ignoreEvents_ = true;

    IntVector2 panelSize = GetSize();
    if (verticalScrollBar_->IsVisible())
        panelSize.x_ -= verticalScrollBar_->GetWidth();
    if (horizontalScrollBar_->IsVisible())
        panelSize.y_ -= horizontalScrollBar_->GetHeight();

    scrollPanel_->SetSize(panelSize);
    horizontalScrollBar_->SetWidth(scrollPanel_->GetWidth());
    verticalScrollBar_->SetHeight(scrollPanel_->GetHeight());

    if (resizeContentWidth_ && contentElement_)
    {
        IntRect panelBorder = scrollPanel_->GetClipBorder();
        contentElement_->SetWidth(scrollPanel_->GetWidth() - panelBorder.left_ - panelBorder.right_);
        UpdateViewSize();
    }

    ignoreEvents_ = false;
}

void ScrollView::UpdateViewSize()
{
    IntVector2 size(IntVector2::ZERO);
    if (contentElement_)
        size = contentElement_->GetSize();
    IntRect panelBorder = scrollPanel_->GetClipBorder();

    viewSize_.x_ = Max(size.x_, scrollPanel_->GetWidth() - panelBorder.left_ - panelBorder.right_);
    viewSize_.y_ = Max(size.y_, scrollPanel_->GetHeight() - panelBorder.top_ - panelBorder.bottom_);

    UpdateView(viewPosition_);
    UpdateScrollBars();
}

void ScrollView::UpdateScrollBars()
{
    ignoreEvents_ = true;

    IntVector2 size = scrollPanel_->GetSize();
    IntRect panelBorder = scrollPanel_->GetClipBorder();
    size.x_ -= panelBorder.left_ + panelBorder.right_;
    size.y_ -= panelBorder.top_ + panelBorder.bottom_;

    if (size.x_ > 0 && viewSize_.x_ > 0)
    {
        float range = (float)viewSize_.x_ / (float)size.x_ - 1.0f;
        horizontalScrollBar_->SetRange(range);
        horizontalScrollBar_->SetValue((float)viewPosition_.x_ / (float)size.x_);
        horizontalScrollBar_->SetStepFactor(STEP_FACTOR / (float)size.x_);
    }
    if (size.y_ > 0 && viewSize_.y_ > 0)
    {
        float range = (float)viewSize_.y_ / (float)size.y_ - 1.0f;
        verticalScrollBar_->SetRange(range);
        verticalScrollBar_->SetValue((float)viewPosition_.y_ / (float)size.y_);
        verticalScrollBar_->SetStepFactor(STEP_FACTOR / (float)size.y_);
    }

    ignoreEvents_ = false;
}

void ScrollView::UpdateView(const IntVector2& position)
{
    IntVector2 oldPosition = viewPosition_;
    IntRect panelBorder = scrollPanel_->GetClipBorder();
    IntVector2 panelSize(scrollPanel_->GetWidth() - panelBorder.left_ - panelBorder.right_,
        scrollPanel_->GetHeight() - panelBorder.top_ - panelBorder.bottom_);

    viewPosition_.x_ = Clamp(position.x_, 0, viewSize_.x_ - panelSize.x_);
    viewPosition_.y_ = Clamp(position.y_, 0, viewSize_.y_ - panelSize.y_);
    scrollPanel_->SetChildOffset(IntVector2(-viewPosition_.x_ + panelBorder.left_, -viewPosition_.y_ + panelBorder.top_));

    if (viewPosition_ != oldPosition)
    {
        using namespace ViewChanged;

        VariantMap& eventData = GetEventDataMap();
        eventData[P_ELEMENT] = this;
        eventData[P_X] = viewPosition_.x_;
        eventData[P_Y] = viewPosition_.y_;
        SendEvent(E_VIEWCHANGED, eventData);
    }
}

void ScrollView::HandleScrollBarChanged(StringHash eventType, VariantMap& eventData)
{
    if (!ignoreEvents_)
    {
        IntVector2 size = scrollPanel_->GetSize();
        IntRect panelBorder = scrollPanel_->GetClipBorder();
        size.x_ -= panelBorder.left_ + panelBorder.right_;
        size.y_ -= panelBorder.top_ + panelBorder.bottom_;

        UpdateView(IntVector2(
            (int)(horizontalScrollBar_->GetValue() * (float)size.x_),
            (int)(verticalScrollBar_->GetValue() * (float)size.y_)
        ));
    }
}

void ScrollView::HandleScrollBarVisibleChanged(StringHash eventType, VariantMap& eventData)
{
    // Need to recalculate panel size when scrollbar visibility changes
    if (!ignoreEvents_)
        OnResize(GetSize(), IntVector2::ZERO);
}

void ScrollView::HandleElementResized(StringHash eventType, VariantMap& eventData)
{
    if (!ignoreEvents_)
        OnResize(GetSize(), IntVector2::ZERO);
}

void ScrollView::HandleTouchMove(StringHash eventType, VariantMap& eventData)
{
    using namespace TouchMove;

    if (eventType == E_TOUCHMOVE && !barScrolling_)
    {
        scrollTouchDown_ = true;
        // Take new scrolling speed if it's faster than the current accumulated value
        auto dX = (float)-eventData[P_DX].GetInt();
        auto dY = (float)-eventData[P_DY].GetInt();

        if (Abs(dX) > Abs(touchScrollSpeed_.x_))
            touchScrollSpeed_.x_ = dX;
        if (Abs(dY) > Abs(touchScrollSpeed_.y_))
            touchScrollSpeed_.y_ = dY;

        // Auto disable children
        touchDistanceSum_ += dX * dX + dY * dY;
        if (autoDisableChildren_ && touchDistanceSum_ >= autoDisableThreshold_)
        {
            if (visible_ && !scrollChildrenDisable_)
            {
                scrollChildrenDisable_ = true;
                scrollPanel_->SetDeepEnabled(false);
            }
        }

        touchScrollSpeedMax_.x_ = dX;
        touchScrollSpeedMax_.y_ = dY;
    }
    else if (eventType == E_TOUCHBEGIN)
    {
        int X = eventData[P_X].GetInt();
        int Y = eventData[P_Y].GetInt();
        IntVector2 pos = IntVector2(X, Y);

        // Prevent conflict between touch scroll and scrollbar scroll
        if (horizontalScrollBar_->IsVisible() && horizontalScrollBar_->IsInsideCombined(pos, true))
            barScrolling_ = true;

        if (verticalScrollBar_->IsVisible() && verticalScrollBar_->IsInsideCombined(pos, true))
            barScrolling_ = true;

        // Stop the smooth scrolling
        touchScrollSpeed_ = Vector2::ZERO;
        touchScrollSpeedMax_ = Vector2::ZERO;
    }
    else if (eventType == E_TOUCHEND)
    {
        // 'Flick' action
        // Release any auto disabled children
        if (scrollChildrenDisable_)
        {
            touchDistanceSum_ = 0.0f;
            scrollChildrenDisable_ = false;
            scrollPanel_->ResetDeepEnabled();
        }

        barScrolling_ = false;
        scrollTouchDown_ = false;
        if (Abs(touchScrollSpeedMax_.x_) > scrollSnapEpsilon_)
            touchScrollSpeed_.x_ = touchScrollSpeedMax_.x_;
        else
            touchScrollSpeed_.x_ = 0;

        if (Abs(touchScrollSpeedMax_.y_) > scrollSnapEpsilon_)
            touchScrollSpeed_.y_ = touchScrollSpeedMax_.y_;
        else
            touchScrollSpeed_.y_ = 0;
        touchScrollSpeedMax_ = Vector2::ZERO;
    }
}

void ScrollView::ScrollSmooth(float timeStep)
{
    // Decay the momentum
    if (touchScrollSpeedMax_.x_ >= scrollSnapEpsilon_)
    {
        touchScrollSpeedMax_.x_ -= scrollDeceleration_ * timeStep;
        touchScrollSpeedMax_.x_ = touchScrollSpeedMax_.x_ > 0 ? touchScrollSpeedMax_.x_ : 0;
    }
    else if (touchScrollSpeedMax_.x_ <= -scrollSnapEpsilon_)
    {
        touchScrollSpeedMax_.x_ += scrollDeceleration_ * timeStep;
        touchScrollSpeedMax_.x_ = touchScrollSpeedMax_.x_ < 0 ? touchScrollSpeedMax_.x_ : 0;
    }
    else
        touchScrollSpeedMax_.x_ = 0;

    if (touchScrollSpeedMax_.y_ >= scrollSnapEpsilon_)
    {
        touchScrollSpeedMax_.y_ -= scrollDeceleration_ * timeStep;
        touchScrollSpeedMax_.y_ = touchScrollSpeedMax_.y_ > 0 ? touchScrollSpeedMax_.y_ : 0;
    }
    else if (touchScrollSpeedMax_.y_ <= -scrollSnapEpsilon_)
    {
        touchScrollSpeedMax_.y_ += scrollDeceleration_ * timeStep;
        touchScrollSpeedMax_.y_ = touchScrollSpeedMax_.y_ < 0 ? touchScrollSpeedMax_.y_ : 0;
    }
    else
        touchScrollSpeedMax_.y_ = 0;

    // Control vs flick
    if (scrollTouchDown_)
    {
        // Finger is held down: control = instant stop
        touchScrollSpeed_ = Vector2::ZERO;
    }
    else
    {
        // Finger is released: flick = smooth deceleration
        if (touchScrollSpeed_.x_ >= scrollSnapEpsilon_)
        {
            touchScrollSpeed_.x_ -= scrollDeceleration_ * timeStep;
            if (touchScrollSpeed_.x_ < 0)
            {
                touchScrollSpeed_.x_ = 0;
            }

            if (horizontalScrollBar_->GetValue() >= horizontalScrollBar_->GetRange() - M_EPSILON)
            {
                // Stop movement when we reach end of scroll
                touchScrollSpeed_.x_ = 0;
            }
        }
        else if (touchScrollSpeed_.x_ < -scrollSnapEpsilon_)
        {
            touchScrollSpeed_.x_ += scrollDeceleration_ * timeStep;
            if (touchScrollSpeed_.x_ > 0)
            {
                touchScrollSpeed_.x_ = 0;
            }

            if (horizontalScrollBar_->GetValue() <= M_EPSILON)
            {
                // Stop movement when we reach end of scroll
                touchScrollSpeed_.x_ = 0;
            }
        }
        else
            touchScrollSpeed_.x_ = 0;

        if (touchScrollSpeed_.y_ >= scrollSnapEpsilon_)
        {
            touchScrollSpeed_.y_ -= scrollDeceleration_ * timeStep;
            if (touchScrollSpeed_.y_ < 0)
            {
                touchScrollSpeed_.y_ = 0;
            }

            if (verticalScrollBar_->GetValue() >= verticalScrollBar_->GetRange() - M_EPSILON)
            {
                // Stop movement when we reach end of scroll
                touchScrollSpeed_.y_ = 0;
            }
        }
        else if (touchScrollSpeed_.y_ < -scrollSnapEpsilon_)
        {
            touchScrollSpeed_.y_ += scrollDeceleration_ * timeStep;
            if (touchScrollSpeed_.y_ > 0)
            {
                touchScrollSpeed_.y_ = 0;
            }

            if (verticalScrollBar_->GetValue() <= M_EPSILON)
            {
                // Stop movement when we reach end of scroll
                touchScrollSpeed_.y_ = 0;
            }
        }
        else
            touchScrollSpeed_.y_ = 0;
    }
}

}
>>>>>>> a476f0c4
<|MERGE_RESOLUTION|>--- conflicted
+++ resolved
@@ -1,731 +1,3 @@
-<<<<<<< HEAD
-//
-// Copyright (c) 2008-2018 the Urho3D project.
-//
-// Permission is hereby granted, free of charge, to any person obtaining a copy
-// of this software and associated documentation files (the "Software"), to deal
-// in the Software without restriction, including without limitation the rights
-// to use, copy, modify, merge, publish, distribute, sublicense, and/or sell
-// copies of the Software, and to permit persons to whom the Software is
-// furnished to do so, subject to the following conditions:
-//
-// The above copyright notice and this permission notice shall be included in
-// all copies or substantial portions of the Software.
-//
-// THE SOFTWARE IS PROVIDED "AS IS", WITHOUT WARRANTY OF ANY KIND, EXPRESS OR
-// IMPLIED, INCLUDING BUT NOT LIMITED TO THE WARRANTIES OF MERCHANTABILITY,
-// FITNESS FOR A PARTICULAR PURPOSE AND NONINFRINGEMENT. IN NO EVENT SHALL THE
-// AUTHORS OR COPYRIGHT HOLDERS BE LIABLE FOR ANY CLAIM, DAMAGES OR OTHER
-// LIABILITY, WHETHER IN AN ACTION OF CONTRACT, TORT OR OTHERWISE, ARISING FROM,
-// OUT OF OR IN CONNECTION WITH THE SOFTWARE OR THE USE OR OTHER DEALINGS IN
-// THE SOFTWARE.
-//
-
-#include "../Precompiled.h"
-
-#include "../Core/Context.h"
-#include "../Input/InputEvents.h"
-#include "../UI/BorderImage.h"
-#include "../UI/ScrollBar.h"
-#include "../UI/ScrollView.h"
-#include "../UI/Slider.h"
-#include "../UI/UI.h"
-#include "../UI/UIEvents.h"
-
-#include "../DebugNew.h"
-
-namespace Urho3D
-{
-
-static const float STEP_FACTOR = 300.0f;
-
-extern const char* UI_CATEGORY;
-
-ScrollView::ScrollView(Context* context) :
-    UIElement(context),
-    viewPosition_(IntVector2::ZERO),
-    viewSize_(IntVector2::ZERO),
-    viewPositionAttr_(IntVector2::ZERO),
-    touchScrollSpeed_(Vector2::ZERO),
-    touchScrollSpeedMax_(Vector2::ZERO),
-    pageStep_(1.0f),
-    scrollBarsAutoVisible_(true),
-    ignoreEvents_(false),
-    resizeContentWidth_(false),
-    scrollDeceleration_(30.0f),
-    scrollSnapEpsilon_(M_EPSILON),
-    scrollTouchDown_(false),
-    barScrolling_(false),
-    autoDisableChildren_(false),
-    scrollChildrenDisable_(false),
-    touchDistanceSum_(0.0f),
-    autoDisableThreshold_(25.0f)
-{
-    clipChildren_ = true;
-    SetEnabled(true);
-    focusMode_ = FM_FOCUSABLE_DEFOCUSABLE;
-
-    horizontalScrollBar_ = CreateChild<ScrollBar>("SV_HorizontalScrollBar");
-    horizontalScrollBar_->SetInternal(true);
-    horizontalScrollBar_->SetAlignment(HA_LEFT, VA_BOTTOM);
-    horizontalScrollBar_->SetOrientation(O_HORIZONTAL);
-    verticalScrollBar_ = CreateChild<ScrollBar>("SV_VerticalScrollBar");
-    verticalScrollBar_->SetInternal(true);
-    verticalScrollBar_->SetAlignment(HA_RIGHT, VA_TOP);
-    verticalScrollBar_->SetOrientation(O_VERTICAL);
-    scrollPanel_ = CreateChild<BorderImage>("SV_ScrollPanel");
-    scrollPanel_->SetInternal(true);
-    scrollPanel_->SetEnabled(true);
-    scrollPanel_->SetClipChildren(true);
-
-    SubscribeToEvent(horizontalScrollBar_, E_SCROLLBARCHANGED, URHO3D_HANDLER(ScrollView, HandleScrollBarChanged));
-    SubscribeToEvent(horizontalScrollBar_, E_VISIBLECHANGED, URHO3D_HANDLER(ScrollView, HandleScrollBarVisibleChanged));
-    SubscribeToEvent(verticalScrollBar_, E_SCROLLBARCHANGED, URHO3D_HANDLER(ScrollView, HandleScrollBarChanged));
-    SubscribeToEvent(verticalScrollBar_, E_VISIBLECHANGED, URHO3D_HANDLER(ScrollView, HandleScrollBarVisibleChanged));
-    SubscribeToEvent(E_TOUCHMOVE, URHO3D_HANDLER(ScrollView, HandleTouchMove));
-    SubscribeToEvent(E_TOUCHBEGIN, URHO3D_HANDLER(ScrollView, HandleTouchMove));
-    SubscribeToEvent(E_TOUCHEND, URHO3D_HANDLER(ScrollView, HandleTouchMove));
-
-}
-
-ScrollView::~ScrollView() = default;
-
-void ScrollView::RegisterObject(Context* context)
-{
-    context->RegisterFactory<ScrollView>(UI_CATEGORY);
-
-    URHO3D_COPY_BASE_ATTRIBUTES(UIElement);
-    URHO3D_UPDATE_ATTRIBUTE_DEFAULT_VALUE("Clip Children", true);
-    URHO3D_UPDATE_ATTRIBUTE_DEFAULT_VALUE("Is Enabled", true);
-    URHO3D_UPDATE_ATTRIBUTE_DEFAULT_VALUE("Focus Mode", FM_FOCUSABLE_DEFOCUSABLE);
-    URHO3D_ACCESSOR_ATTRIBUTE("View Position", GetViewPosition, SetViewPositionAttr, IntVector2, IntVector2::ZERO, AM_FILE);
-    URHO3D_ACCESSOR_ATTRIBUTE("Scroll Step", GetScrollStep, SetScrollStep, float, 0.1f, AM_FILE);
-    URHO3D_ACCESSOR_ATTRIBUTE("Page Step", GetPageStep, SetPageStep, float, 1.0f, AM_FILE);
-    URHO3D_ACCESSOR_ATTRIBUTE("Auto Show/Hide Scrollbars", GetScrollBarsAutoVisible, SetScrollBarsAutoVisible, bool, true, AM_FILE);
-    URHO3D_ACCESSOR_ATTRIBUTE("Scroll Deceleration", GetScrollDeceleration, SetScrollDeceleration, float, 30.0f, AM_FILE);
-    URHO3D_ACCESSOR_ATTRIBUTE("Scroll Snap Epsilon", GetScrollSnapEpsilon, SetScrollSnapEpsilon, float, M_EPSILON, AM_FILE);
-    URHO3D_ACCESSOR_ATTRIBUTE("Auto Disable Children", GetAutoDisableChildren, SetAutoDisableChildren, bool, false, AM_FILE);
-    URHO3D_ACCESSOR_ATTRIBUTE("Auto Disable Threshold", GetAutoDisableThreshold, SetAutoDisableThreshold, float, 25.0f, AM_FILE);
-}
-
-void ScrollView::Update(float timeStep)
-{
-    // Update touch scrolling here if necessary
-    if (touchScrollSpeed_ == Vector2::ZERO && touchScrollSpeedMax_ == Vector2::ZERO && !barScrolling_)
-        return;
-
-    // Check if we should not scroll:
-    // - ScrollView is not visible, is not enabled, or doesn't have focus
-    // - The element being dragged is not a child of the ScrollView, or is one of our scrollbars
-    if (!IsVisible() || !IsEnabled() || !HasFocus())
-    {
-        touchScrollSpeed_ = Vector2::ZERO;
-        touchScrollSpeedMax_ = Vector2::ZERO;
-        return;
-    }
-
-    if (GetSubsystem<UI>()->IsDragging())
-    {
-        const PODVector<UIElement*>& dragElements = GetSubsystem<UI>()->GetDragElements();
-
-        for (unsigned i = 0; i < dragElements.Size(); i++)
-        {
-            UIElement* dragElement = dragElements[i];
-            int dragButtons = dragElement->GetDragButtonCombo();
-
-            if (dragButtons != MOUSEB_LEFT)
-                continue;
-
-            UIElement* dragParent = dragElement->GetParent();
-            bool dragElementIsChild = false;
-
-            while (dragParent)
-            {
-                if (dragParent == this)
-                {
-                    dragElementIsChild = true;
-                    break;
-                }
-                dragParent = dragParent->GetParent();
-            }
-
-            if (!dragElementIsChild || dragElement == horizontalScrollBar_->GetSlider() ||
-                dragElement == verticalScrollBar_->GetSlider())
-            {
-                touchScrollSpeed_ = Vector2::ZERO;
-                touchScrollSpeedMax_ = Vector2::ZERO;
-                return;
-            }
-        }
-    }
-
-    // Update view position
-    IntVector2 newPosition = viewPosition_;
-    newPosition.x_ += (int)touchScrollSpeed_.x_;
-    newPosition.y_ += (int)touchScrollSpeed_.y_;
-    SetViewPosition(newPosition);
-
-    // Smooth deceleration
-    ScrollSmooth(timeStep);
-}
-
-void ScrollView::ApplyAttributes()
-{
-    UIElement::ApplyAttributes();
-
-    // Set the scrollbar orientations again and perform size update now that the style is known
-    horizontalScrollBar_->SetOrientation(O_HORIZONTAL);
-    verticalScrollBar_->SetOrientation(O_VERTICAL);
-
-    // If the scroll panel has a child, it should be the content element, which has some special handling
-    if (scrollPanel_->GetNumChildren())
-        SetContentElement(scrollPanel_->GetChild(0));
-
-    OnResize(GetSize(), IntVector2::ZERO);
-
-    // Reapply view position with proper content element and size
-    SetViewPosition(viewPositionAttr_);
-}
-
-void ScrollView::OnWheel(int delta, MouseButtonFlags buttons, QualifierFlags qualifiers)
-{
-    if (delta > 0)
-        verticalScrollBar_->StepBack();
-    if (delta < 0)
-        verticalScrollBar_->StepForward();
-}
-
-void ScrollView::OnKey(Key key, MouseButtonFlags buttons, QualifierFlags qualifiers)
-{
-    switch (key)
-    {
-    case KEY_LEFT:
-        if (horizontalScrollBar_->IsVisible())
-        {
-            if (qualifiers & QUAL_CTRL)
-                horizontalScrollBar_->SetValue(0.0f);
-            else
-                horizontalScrollBar_->StepBack();
-        }
-        break;
-
-    case KEY_RIGHT:
-        if (horizontalScrollBar_->IsVisible())
-        {
-            if (qualifiers & QUAL_CTRL)
-                horizontalScrollBar_->SetValue(horizontalScrollBar_->GetRange());
-            else
-                horizontalScrollBar_->StepForward();
-        }
-        break;
-
-    case KEY_HOME:
-        qualifiers |= QUAL_CTRL;
-        // Fallthru
-
-    case KEY_UP:
-        if (verticalScrollBar_->IsVisible())
-        {
-            if (qualifiers & QUAL_CTRL)
-                verticalScrollBar_->SetValue(0.0f);
-            else
-                verticalScrollBar_->StepBack();
-        }
-        break;
-
-    case KEY_END:
-        qualifiers |= QUAL_CTRL;
-        // Fallthru
-
-    case KEY_DOWN:
-        if (verticalScrollBar_->IsVisible())
-        {
-            if (qualifiers & QUAL_CTRL)
-                verticalScrollBar_->SetValue(verticalScrollBar_->GetRange());
-            else
-                verticalScrollBar_->StepForward();
-        }
-        break;
-
-    case KEY_PAGEUP:
-        if (verticalScrollBar_->IsVisible())
-            verticalScrollBar_->ChangeValue(-pageStep_);
-        break;
-
-    case KEY_PAGEDOWN:
-        if (verticalScrollBar_->IsVisible())
-            verticalScrollBar_->ChangeValue(pageStep_);
-        break;
-
-    default: break;
-    }
-}
-
-void ScrollView::OnResize(const IntVector2& newSize, const IntVector2& delta)
-{
-    UpdatePanelSize();
-    UpdateViewSize();
-
-    // If scrollbar auto visibility is enabled, check whether scrollbars should be visible.
-    // This may force another update of the panel size
-    if (scrollBarsAutoVisible_)
-    {
-        ignoreEvents_ = true;
-        horizontalScrollBar_->SetVisible(horizontalScrollBar_->GetRange() > M_EPSILON);
-        verticalScrollBar_->SetVisible(verticalScrollBar_->GetRange() > M_EPSILON);
-        ignoreEvents_ = false;
-
-        UpdatePanelSize();
-    }
-}
-
-void ScrollView::SetContentElement(UIElement* element)
-{
-    if (element == contentElement_)
-        return;
-
-    if (contentElement_)
-    {
-        scrollPanel_->RemoveChild(contentElement_);
-        UnsubscribeFromEvent(contentElement_, E_RESIZED);
-    }
-    contentElement_ = element;
-    if (contentElement_)
-    {
-        scrollPanel_->AddChild(contentElement_);
-        SubscribeToEvent(contentElement_, E_RESIZED, URHO3D_HANDLER(ScrollView, HandleElementResized));
-    }
-
-    OnResize(GetSize(), IntVector2::ZERO);
-}
-
-void ScrollView::SetViewPosition(const IntVector2& position)
-{
-    UpdateView(position);
-    UpdateScrollBars();
-}
-
-void ScrollView::SetViewPosition(int x, int y)
-{
-    SetViewPosition(IntVector2(x, y));
-}
-
-void ScrollView::SetScrollBarsVisible(bool horizontal, bool vertical)
-{
-    scrollBarsAutoVisible_ = false;
-    horizontalScrollBar_->SetVisible(horizontal);
-    verticalScrollBar_->SetVisible(vertical);
-}
-
-void ScrollView::SetHorizontalScrollBarVisible(bool visible)
-{
-    scrollBarsAutoVisible_ = false;
-    horizontalScrollBar_->SetVisible(visible);
-}
-
-void ScrollView::SetVerticalScrollBarVisible(bool visible)
-{
-    scrollBarsAutoVisible_ = false;
-    verticalScrollBar_->SetVisible(visible);
-}
-
-void ScrollView::SetScrollBarsAutoVisible(bool enable)
-{
-    if (enable != scrollBarsAutoVisible_)
-    {
-        scrollBarsAutoVisible_ = enable;
-        // Check whether scrollbars should be visible now
-        if (enable)
-            OnResize(GetSize(), IntVector2::ZERO);
-        else
-        {
-            horizontalScrollBar_->SetVisible(true);
-            verticalScrollBar_->SetVisible(true);
-        }
-    }
-}
-
-void ScrollView::SetScrollStep(float step)
-{
-    horizontalScrollBar_->SetScrollStep(step);
-    verticalScrollBar_->SetScrollStep(step);
-}
-
-void ScrollView::SetPageStep(float step)
-{
-    pageStep_ = Max(step, 0.0f);
-}
-
-bool ScrollView::GetHorizontalScrollBarVisible() const
-{
-    return horizontalScrollBar_->IsVisible();
-}
-
-bool ScrollView::GetVerticalScrollBarVisible() const
-{
-    return verticalScrollBar_->IsVisible();
-}
-
-float ScrollView::GetScrollStep() const
-{
-    return horizontalScrollBar_->GetScrollStep();
-}
-
-void ScrollView::SetViewPositionAttr(const IntVector2& value)
-{
-    viewPositionAttr_ = value;
-    SetViewPosition(value);
-}
-
-bool ScrollView::FilterImplicitAttributes(XMLElement& dest) const
-{
-    if (!UIElement::FilterImplicitAttributes(dest))
-        return false;
-
-    XMLElement childElem = dest.GetChild("element");
-    if (!FilterScrollBarImplicitAttributes(childElem, "SV_HorizontalScrollBar"))
-        return false;
-    if (!RemoveChildXML(childElem, "Vert Alignment", "Bottom"))
-        return false;
-
-    childElem = childElem.GetNext("element");
-    if (!FilterScrollBarImplicitAttributes(childElem, "SV_VerticalScrollBar"))
-        return false;
-    if (!RemoveChildXML(childElem, "Horiz Alignment", "Right"))
-        return false;
-
-    childElem = childElem.GetNext("element");
-    if (!childElem)
-        return false;
-    if (!RemoveChildXML(childElem, "Name", "SV_ScrollPanel"))
-        return false;
-    if (!RemoveChildXML(childElem, "Is Enabled", "true"))
-        return false;
-    if (!RemoveChildXML(childElem, "Clip Children", "true"))
-        return false;
-    if (!RemoveChildXML(childElem, "Size"))
-        return false;
-
-    return true;
-}
-
-bool ScrollView::FilterScrollBarImplicitAttributes(XMLElement& dest, const String& name) const
-{
-    if (!dest)
-        return false;
-    if (!RemoveChildXML(dest, "Name", name))
-        return false;
-    if (!RemoveChildXML(dest, "Orientation"))
-        return false;
-    if (!RemoveChildXML(dest, "Range"))
-        return false;
-    if (!RemoveChildXML(dest, "Step Factor"))
-        return false;
-    if (scrollBarsAutoVisible_)
-    {
-        if (!RemoveChildXML(dest, "Is Visible"))
-            return false;
-    }
-
-    return true;
-}
-
-void ScrollView::UpdatePanelSize()
-{
-    // Ignore events in case content element resizes itself along with the panel
-    // (content element resize triggers our OnResize(), so it could lead to infinite recursion)
-    ignoreEvents_ = true;
-
-    IntVector2 panelSize = GetSize();
-    if (verticalScrollBar_->IsVisible())
-        panelSize.x_ -= verticalScrollBar_->GetWidth();
-    if (horizontalScrollBar_->IsVisible())
-        panelSize.y_ -= horizontalScrollBar_->GetHeight();
-
-    scrollPanel_->SetSize(panelSize);
-    horizontalScrollBar_->SetWidth(scrollPanel_->GetWidth());
-    verticalScrollBar_->SetHeight(scrollPanel_->GetHeight());
-
-    if (resizeContentWidth_ && contentElement_)
-    {
-        IntRect panelBorder = scrollPanel_->GetClipBorder();
-        contentElement_->SetWidth(scrollPanel_->GetWidth() - panelBorder.left_ - panelBorder.right_);
-        UpdateViewSize();
-    }
-
-    ignoreEvents_ = false;
-}
-
-void ScrollView::UpdateViewSize()
-{
-    IntVector2 size(IntVector2::ZERO);
-    if (contentElement_)
-        size = contentElement_->GetSize();
-    IntRect panelBorder = scrollPanel_->GetClipBorder();
-
-    viewSize_.x_ = Max(size.x_, scrollPanel_->GetWidth() - panelBorder.left_ - panelBorder.right_);
-    viewSize_.y_ = Max(size.y_, scrollPanel_->GetHeight() - panelBorder.top_ - panelBorder.bottom_);
-
-    UpdateView(viewPosition_);
-    UpdateScrollBars();
-}
-
-void ScrollView::UpdateScrollBars()
-{
-    ignoreEvents_ = true;
-
-    IntVector2 size = scrollPanel_->GetSize();
-    IntRect panelBorder = scrollPanel_->GetClipBorder();
-    size.x_ -= panelBorder.left_ + panelBorder.right_;
-    size.y_ -= panelBorder.top_ + panelBorder.bottom_;
-
-    if (size.x_ > 0 && viewSize_.x_ > 0)
-    {
-        float range = (float)viewSize_.x_ / (float)size.x_ - 1.0f;
-        horizontalScrollBar_->SetRange(range);
-        horizontalScrollBar_->SetValue((float)viewPosition_.x_ / (float)size.x_);
-        horizontalScrollBar_->SetStepFactor(STEP_FACTOR / (float)size.x_);
-    }
-    if (size.y_ > 0 && viewSize_.y_ > 0)
-    {
-        float range = (float)viewSize_.y_ / (float)size.y_ - 1.0f;
-        verticalScrollBar_->SetRange(range);
-        verticalScrollBar_->SetValue((float)viewPosition_.y_ / (float)size.y_);
-        verticalScrollBar_->SetStepFactor(STEP_FACTOR / (float)size.y_);
-    }
-
-    ignoreEvents_ = false;
-}
-
-void ScrollView::UpdateView(const IntVector2& position)
-{
-    IntVector2 oldPosition = viewPosition_;
-    IntRect panelBorder = scrollPanel_->GetClipBorder();
-    IntVector2 panelSize(scrollPanel_->GetWidth() - panelBorder.left_ - panelBorder.right_,
-        scrollPanel_->GetHeight() - panelBorder.top_ - panelBorder.bottom_);
-
-    viewPosition_.x_ = Clamp(position.x_, 0, viewSize_.x_ - panelSize.x_);
-    viewPosition_.y_ = Clamp(position.y_, 0, viewSize_.y_ - panelSize.y_);
-    scrollPanel_->SetChildOffset(IntVector2(-viewPosition_.x_ + panelBorder.left_, -viewPosition_.y_ + panelBorder.top_));
-
-    if (viewPosition_ != oldPosition)
-    {
-        using namespace ViewChanged;
-
-        VariantMap& eventData = GetEventDataMap();
-        eventData[P_ELEMENT] = this;
-        eventData[P_X] = viewPosition_.x_;
-        eventData[P_Y] = viewPosition_.y_;
-        SendEvent(E_VIEWCHANGED, eventData);
-    }
-}
-
-void ScrollView::HandleScrollBarChanged(StringHash eventType, VariantMap& eventData)
-{
-    if (!ignoreEvents_)
-    {
-        IntVector2 size = scrollPanel_->GetSize();
-        IntRect panelBorder = scrollPanel_->GetClipBorder();
-        size.x_ -= panelBorder.left_ + panelBorder.right_;
-        size.y_ -= panelBorder.top_ + panelBorder.bottom_;
-
-        UpdateView(IntVector2(
-            (int)(horizontalScrollBar_->GetValue() * (float)size.x_),
-            (int)(verticalScrollBar_->GetValue() * (float)size.y_)
-        ));
-    }
-}
-
-void ScrollView::HandleScrollBarVisibleChanged(StringHash eventType, VariantMap& eventData)
-{
-    // Need to recalculate panel size when scrollbar visibility changes
-    if (!ignoreEvents_)
-        OnResize(GetSize(), IntVector2::ZERO);
-}
-
-void ScrollView::HandleElementResized(StringHash eventType, VariantMap& eventData)
-{
-    if (!ignoreEvents_)
-        OnResize(GetSize(), IntVector2::ZERO);
-}
-
-void ScrollView::HandleTouchMove(StringHash eventType, VariantMap& eventData)
-{
-    using namespace TouchMove;
-
-    if (eventType == E_TOUCHMOVE && !barScrolling_)
-    {
-        scrollTouchDown_ = true;
-        // Take new scrolling speed if it's faster than the current accumulated value
-        auto dX = (float)-eventData[P_DX].GetInt();
-        auto dY = (float)-eventData[P_DY].GetInt();
-
-        if (Abs(dX) > Abs(touchScrollSpeed_.x_))
-            touchScrollSpeed_.x_ = dX;
-        if (Abs(dY) > Abs(touchScrollSpeed_.y_))
-            touchScrollSpeed_.y_ = dY;
-
-        // Auto disable children
-        touchDistanceSum_ += dX * dX + dY * dY;
-        if (autoDisableChildren_ && touchDistanceSum_ >= autoDisableThreshold_)
-        {
-            if (visible_ && !scrollChildrenDisable_)
-            {
-                scrollChildrenDisable_ = true;
-                scrollPanel_->SetDeepEnabled(false);
-            }
-        }
-
-        touchScrollSpeedMax_.x_ = dX;
-        touchScrollSpeedMax_.y_ = dY;
-    }
-    else if (eventType == E_TOUCHBEGIN)
-    {
-        int X = eventData[P_X].GetInt();
-        int Y = eventData[P_Y].GetInt();
-        IntVector2 pos = IntVector2(X, Y);
-
-        // Prevent conflict between touch scroll and scrollbar scroll
-        if (horizontalScrollBar_->IsVisible() && horizontalScrollBar_->IsInsideCombined(pos, true))
-            barScrolling_ = true;
-
-        if (verticalScrollBar_->IsVisible() && verticalScrollBar_->IsInsideCombined(pos, true))
-            barScrolling_ = true;
-
-        // Stop the smooth scrolling
-        touchScrollSpeed_ = Vector2::ZERO;
-        touchScrollSpeedMax_ = Vector2::ZERO;
-    }
-    else if (eventType == E_TOUCHEND)
-    {
-        // 'Flick' action
-        // Release any auto disabled children
-        if (scrollChildrenDisable_)
-        {
-            touchDistanceSum_ = 0.0f;
-            scrollChildrenDisable_ = false;
-            scrollPanel_->ResetDeepEnabled();
-        }
-
-        barScrolling_ = false;
-        scrollTouchDown_ = false;
-        if (Abs(touchScrollSpeedMax_.x_) > scrollSnapEpsilon_)
-            touchScrollSpeed_.x_ = touchScrollSpeedMax_.x_;
-        else
-            touchScrollSpeed_.x_ = 0;
-
-        if (Abs(touchScrollSpeedMax_.y_) > scrollSnapEpsilon_)
-            touchScrollSpeed_.y_ = touchScrollSpeedMax_.y_;
-        else
-            touchScrollSpeed_.y_ = 0;
-        touchScrollSpeedMax_ = Vector2::ZERO;
-    }
-}
-
-void ScrollView::ScrollSmooth(float timeStep)
-{
-    // Decay the momentum
-    if (touchScrollSpeedMax_.x_ >= scrollSnapEpsilon_)
-    {
-        touchScrollSpeedMax_.x_ -= scrollDeceleration_ * timeStep;
-        touchScrollSpeedMax_.x_ = touchScrollSpeedMax_.x_ > 0 ? touchScrollSpeedMax_.x_ : 0;
-    }
-    else if (touchScrollSpeedMax_.x_ <= -scrollSnapEpsilon_)
-    {
-        touchScrollSpeedMax_.x_ += scrollDeceleration_ * timeStep;
-        touchScrollSpeedMax_.x_ = touchScrollSpeedMax_.x_ < 0 ? touchScrollSpeedMax_.x_ : 0;
-    }
-    else
-        touchScrollSpeedMax_.x_ = 0;
-
-    if (touchScrollSpeedMax_.y_ >= scrollSnapEpsilon_)
-    {
-        touchScrollSpeedMax_.y_ -= scrollDeceleration_ * timeStep;
-        touchScrollSpeedMax_.y_ = touchScrollSpeedMax_.y_ > 0 ? touchScrollSpeedMax_.y_ : 0;
-    }
-    else if (touchScrollSpeedMax_.y_ <= -scrollSnapEpsilon_)
-    {
-        touchScrollSpeedMax_.y_ += scrollDeceleration_ * timeStep;
-        touchScrollSpeedMax_.y_ = touchScrollSpeedMax_.y_ < 0 ? touchScrollSpeedMax_.y_ : 0;
-    }
-    else
-        touchScrollSpeedMax_.y_ = 0;
-
-    // Control vs flick
-    if (scrollTouchDown_)
-    {
-        // Finger is held down: control = instant stop
-        touchScrollSpeed_ = Vector2::ZERO;
-    }
-    else
-    {
-        // Finger is released: flick = smooth deceleration
-        if (touchScrollSpeed_.x_ >= scrollSnapEpsilon_)
-        {
-            touchScrollSpeed_.x_ -= scrollDeceleration_ * timeStep;
-            if (touchScrollSpeed_.x_ < 0)
-            {
-                touchScrollSpeed_.x_ = 0;
-            }
-
-            if (horizontalScrollBar_->GetValue() >= horizontalScrollBar_->GetRange() - M_EPSILON)
-            {
-                // Stop movement when we reach end of scroll
-                touchScrollSpeed_.x_ = 0;
-            }
-        }
-        else if (touchScrollSpeed_.x_ < -scrollSnapEpsilon_)
-        {
-            touchScrollSpeed_.x_ += scrollDeceleration_ * timeStep;
-            if (touchScrollSpeed_.x_ > 0)
-            {
-                touchScrollSpeed_.x_ = 0;
-            }
-
-            if (horizontalScrollBar_->GetValue() <= M_EPSILON)
-            {
-                // Stop movement when we reach end of scroll
-                touchScrollSpeed_.x_ = 0;
-            }
-        }
-        else
-            touchScrollSpeed_.x_ = 0;
-
-        if (touchScrollSpeed_.y_ >= scrollSnapEpsilon_)
-        {
-            touchScrollSpeed_.y_ -= scrollDeceleration_ * timeStep;
-            if (touchScrollSpeed_.y_ < 0)
-            {
-                touchScrollSpeed_.y_ = 0;
-            }
-
-            if (verticalScrollBar_->GetValue() >= verticalScrollBar_->GetRange() - M_EPSILON)
-            {
-                // Stop movement when we reach end of scroll
-                touchScrollSpeed_.y_ = 0;
-            }
-        }
-        else if (touchScrollSpeed_.y_ < -scrollSnapEpsilon_)
-        {
-            touchScrollSpeed_.y_ += scrollDeceleration_ * timeStep;
-            if (touchScrollSpeed_.y_ > 0)
-            {
-                touchScrollSpeed_.y_ = 0;
-            }
-
-            if (verticalScrollBar_->GetValue() <= M_EPSILON)
-            {
-                // Stop movement when we reach end of scroll
-                touchScrollSpeed_.y_ = 0;
-            }
-        }
-        else
-            touchScrollSpeed_.y_ = 0;
-    }
-}
-
-}
-=======
 //
 // Copyright (c) 2008-2019 the Urho3D project.
 //
@@ -853,7 +125,7 @@
 
     if (GetSubsystem<UI>()->IsDragging())
     {
-        Vector<UIElement*> dragElements = GetSubsystem<UI>()->GetDragElements();
+        const PODVector<UIElement*>& dragElements = GetSubsystem<UI>()->GetDragElements();
 
         for (unsigned i = 0; i < dragElements.Size(); i++)
         {
@@ -1451,5 +723,4 @@
     }
 }
 
-}
->>>>>>> a476f0c4
+}