<<<<<<< HEAD
//
// Copyright (c) 2008-2019 the Urho3D project.
//
// Permission is hereby granted, free of charge, to any person obtaining a copy
// of this software and associated documentation files (the "Software"), to deal
// in the Software without restriction, including without limitation the rights
// to use, copy, modify, merge, publish, distribute, sublicense, and/or sell
// copies of the Software, and to permit persons to whom the Software is
// furnished to do so, subject to the following conditions:
//
// The above copyright notice and this permission notice shall be included in
// all copies or substantial portions of the Software.
//
// THE SOFTWARE IS PROVIDED "AS IS", WITHOUT WARRANTY OF ANY KIND, EXPRESS OR
// IMPLIED, INCLUDING BUT NOT LIMITED TO THE WARRANTIES OF MERCHANTABILITY,
// FITNESS FOR A PARTICULAR PURPOSE AND NONINFRINGEMENT. IN NO EVENT SHALL THE
// AUTHORS OR COPYRIGHT HOLDERS BE LIABLE FOR ANY CLAIM, DAMAGES OR OTHER
// LIABILITY, WHETHER IN AN ACTION OF CONTRACT, TORT OR OTHERWISE, ARISING FROM,
// OUT OF OR IN CONNECTION WITH THE SOFTWARE OR THE USE OR OTHER DEALINGS IN
// THE SOFTWARE.
//

#include "../Precompiled.h"

#include "../Core/Context.h"
#include "../Graphics/Batch.h"
#include "../Graphics/Camera.h"
#include "../Graphics/Geometry.h"
#include "../Graphics/Material.h"
#include "../Graphics/OcclusionBuffer.h"
#include "../Graphics/OctreeQuery.h"
#include "../Graphics/StaticModelGroup.h"
#include "../Graphics/VertexBuffer.h"
#include "../Scene/Scene.h"

#include "../DebugNew.h"

namespace Urho3D
{

extern const char* GEOMETRY_CATEGORY;

static const StringVector instanceNodesStructureElementNames =
{
    "Instance Count",
    "   NodeID"
};

StaticModelGroup::StaticModelGroup(Context* context) :
    StaticModel(context)
{
    // Initialize the default node IDs attribute
    UpdateNodeIDs();
}

StaticModelGroup::~StaticModelGroup() = default;

void StaticModelGroup::RegisterObject(Context* context)
{
    context->RegisterFactory<StaticModelGroup>(GEOMETRY_CATEGORY);

    URHO3D_COPY_BASE_ATTRIBUTES(StaticModel);
    URHO3D_ACCESSOR_ATTRIBUTE("Instance Nodes", GetNodeIDsAttr, SetNodeIDsAttr,
        VariantVector, Variant::emptyVariantVector, AM_DEFAULT | AM_NODEIDVECTOR)
        .SetMetadata(AttributeMetadata::P_VECTOR_STRUCT_ELEMENTS, instanceNodesStructureElementNames);
}

void StaticModelGroup::ApplyAttributes()
{
    if (!nodesDirty_)
        return;

    // Remove all old instance nodes before searching for new
    for (unsigned i = 0; i < instanceNodes_.size(); ++i)
    {
        Node* node = instanceNodes_[i];
        if (node)
            node->RemoveListener(this);
    }

    instanceNodes_.clear();

    Scene* scene = GetScene();
    if (scene)
    {
        // The first index stores the number of IDs redundantly. This is for editing
        for (unsigned i = 1; i < nodeIDsAttr_.size(); ++i)
        {
            Node* node = scene->GetNode(nodeIDsAttr_[i].GetUInt());
            if (node)
            {
                WeakPtr<Node> instanceWeak(node);
                node->AddListener(this);
                instanceNodes_.push_back(instanceWeak);
            }
        }
    }

    worldTransforms_.resize(instanceNodes_.size());
    numWorldTransforms_ = 0; // Correct amount will be found during world bounding box update
    nodesDirty_ = false;

    OnMarkedDirty(GetNode());
}

void StaticModelGroup::ProcessRayQuery(const RayOctreeQuery& query, ea::vector<RayQueryResult>& results)
{
    // If no bones or no bone-level testing, use the Drawable test
    RayQueryLevel level = query.level_;
    if (level < RAY_AABB)
    {
        Drawable::ProcessRayQuery(query, results);
        return;
    }

    // Check ray hit distance to AABB before proceeding with more accurate tests
    // GetWorldBoundingBox() updates the world transforms
    if (query.ray_.HitDistance(GetWorldBoundingBox()) >= query.maxDistance_)
        return;

    for (unsigned i = 0; i < numWorldTransforms_; ++i)
    {
        // Initial test using AABB
        float distance = query.ray_.HitDistance(boundingBox_.Transformed(worldTransforms_[i]));
        Vector3 normal = -query.ray_.direction_;

        // Then proceed to OBB and triangle-level tests if necessary
        if (level >= RAY_OBB && distance < query.maxDistance_)
        {
            Matrix3x4 inverse = worldTransforms_[i].Inverse();
            Ray localRay = query.ray_.Transformed(inverse);
            distance = localRay.HitDistance(boundingBox_);

            if (level == RAY_TRIANGLE && distance < query.maxDistance_)
            {
                distance = M_INFINITY;

                for (unsigned j = 0; j < batches_.size(); ++j)
                {
                    Geometry* geometry = batches_[j].geometry_;
                    if (geometry)
                    {
                        Vector3 geometryNormal;
                        float geometryDistance = geometry->GetHitDistance(localRay, &geometryNormal);
                        if (geometryDistance < query.maxDistance_ && geometryDistance < distance)
                        {
                            distance = geometryDistance;
                            normal = (worldTransforms_[i] * Vector4(geometryNormal, 0.0f)).Normalized();
                        }
                    }
                }
            }
        }

        if (distance < query.maxDistance_)
        {
            RayQueryResult result;
            result.position_ = query.ray_.origin_ + distance * query.ray_.direction_;
            result.normal_ = normal;
            result.distance_ = distance;
            result.drawable_ = this;
            result.node_ = node_;
            result.subObject_ = i;
            results.push_back(result);
        }
    }
}

void StaticModelGroup::UpdateBatches(const FrameInfo& frame)
{
    // Getting the world bounding box ensures the transforms are updated
    const BoundingBox& worldBoundingBox = GetWorldBoundingBox();
    const Matrix3x4& worldTransform = node_->GetWorldTransform();
    distance_ = frame.camera_->GetDistance(worldBoundingBox.Center());

    if (batches_.size() > 1)
    {
        for (unsigned i = 0; i < batches_.size(); ++i)
        {
            batches_[i].distance_ = frame.camera_->GetDistance(worldTransform * geometryData_[i].center_);
            batches_[i].worldTransform_ = numWorldTransforms_ ? &worldTransforms_[0] : &Matrix3x4::IDENTITY;
            batches_[i].numWorldTransforms_ = numWorldTransforms_;
        }
    }
    else if (batches_.size() == 1)
    {
        batches_[0].distance_ = distance_;
        batches_[0].worldTransform_ = numWorldTransforms_ ? &worldTransforms_[0] : &Matrix3x4::IDENTITY;
        batches_[0].numWorldTransforms_ = numWorldTransforms_;
    }

    float scale = worldBoundingBox.Size().DotProduct(DOT_SCALE);
    float newLodDistance = frame.camera_->GetLodDistance(distance_, scale, lodBias_);

    if (newLodDistance != lodDistance_)
    {
        lodDistance_ = newLodDistance;
        CalculateLodLevels();
    }
}

unsigned StaticModelGroup::GetNumOccluderTriangles()
{
    // Make sure instance transforms are up-to-date
    GetWorldBoundingBox();

    unsigned triangles = 0;

    for (unsigned i = 0; i < batches_.size(); ++i)
    {
        Geometry* geometry = GetLodGeometry(i, occlusionLodLevel_);
        if (!geometry)
            continue;

        // Check that the material is suitable for occlusion (default material always is)
        Material* mat = batches_[i].material_;
        if (mat && !mat->GetOcclusion())
            continue;

        triangles += numWorldTransforms_ * geometry->GetIndexCount() / 3;
    }

    return triangles;
}

bool StaticModelGroup::DrawOcclusion(OcclusionBuffer* buffer)
{
    // Make sure instance transforms are up-to-date
    GetWorldBoundingBox();

    for (unsigned i = 0; i < numWorldTransforms_; ++i)
    {
        for (unsigned j = 0; j < batches_.size(); ++j)
        {
            Geometry* geometry = GetLodGeometry(j, occlusionLodLevel_);
            if (!geometry)
                continue;

            // Check that the material is suitable for occlusion (default material always is) and set culling mode
            Material* material = batches_[j].material_;
            if (material)
            {
                if (!material->GetOcclusion())
                    continue;
                buffer->SetCullMode(material->GetCullMode());
            }
            else
                buffer->SetCullMode(CULL_CCW);

            const unsigned char* vertexData;
            unsigned vertexSize;
            const unsigned char* indexData;
            unsigned indexSize;
            const ea::vector<VertexElement>* elements;

            geometry->GetRawData(vertexData, vertexSize, indexData, indexSize, elements);
            // Check for valid geometry data
            if (!vertexData || !indexData || !elements || VertexBuffer::GetElementOffset(*elements, TYPE_VECTOR3, SEM_POSITION) != 0)
                continue;

            unsigned indexStart = geometry->GetIndexStart();
            unsigned indexCount = geometry->GetIndexCount();

            // Draw and check for running out of triangles
            if (!buffer->AddTriangles(worldTransforms_[i], vertexData, vertexSize, indexData, indexSize, indexStart, indexCount))
                return false;
        }
    }

    return true;
}

void StaticModelGroup::AddInstanceNode(Node* node)
{
    if (!node)
        return;

    WeakPtr<Node> instanceWeak(node);
    if (instanceNodes_.contains(instanceWeak))
        return;

    // Add as a listener for the instance node, so that we know to dirty the transforms when the node moves or is enabled/disabled
    node->AddListener(this);
    instanceNodes_.push_back(instanceWeak);
    UpdateNumTransforms();
}

void StaticModelGroup::RemoveInstanceNode(Node* node)
{
    if (!node)
        return;

    WeakPtr<Node> instanceWeak(node);
    auto i = instanceNodes_.find(instanceWeak);
    if (i == instanceNodes_.end())
        return;

    node->RemoveListener(this);
    instanceNodes_.erase(i);
    UpdateNumTransforms();
}

void StaticModelGroup::RemoveAllInstanceNodes()
{
    for (unsigned i = 0; i < instanceNodes_.size(); ++i)
    {
        Node* node = instanceNodes_[i];
        if (node)
            node->RemoveListener(this);
    }

    instanceNodes_.clear();
    UpdateNumTransforms();
}

Node* StaticModelGroup::GetInstanceNode(unsigned index) const
{
    return index < instanceNodes_.size() ? instanceNodes_[index].Get() : nullptr;
}

void StaticModelGroup::SetNodeIDsAttr(const VariantVector& value)
{
    // Just remember the node IDs. They need to go through the SceneResolver, and we actually find the nodes during
    // ApplyAttributes()
    if (value.size())
    {
        nodeIDsAttr_.clear();

        unsigned index = 0;
        unsigned numInstances = value[index++].GetUInt();
        // Prevent crash on entering negative value in the editor
        if (numInstances > M_MAX_INT)
            numInstances = 0;

        nodeIDsAttr_.push_back(numInstances);
        while (numInstances--)
        {
            // If vector contains less IDs than should, fill the rest with zeroes
            if (index < value.size())
                nodeIDsAttr_.push_back(value[index++].GetUInt());
            else
                nodeIDsAttr_.push_back(0);
        }
    }
    else
    {
        nodeIDsAttr_.clear();
        nodeIDsAttr_.push_back(0);
    }

    nodesDirty_ = true;
    nodeIDsDirty_ = false;
}

const VariantVector& StaticModelGroup::GetNodeIDsAttr() const
{
    if (nodeIDsDirty_)
        UpdateNodeIDs();

    return nodeIDsAttr_;
}

void StaticModelGroup::OnNodeSetEnabled(Node* node)
{
    Drawable::OnMarkedDirty(node);
}

void StaticModelGroup::OnWorldBoundingBoxUpdate()
{
    // Update transforms and bounding box at the same time to have to go through the objects only once
    unsigned index = 0;

    BoundingBox worldBox;

    for (unsigned i = 0; i < instanceNodes_.size(); ++i)
    {
        Node* node = instanceNodes_[i];
        if (!node || !node->IsEnabled())
            continue;

        const Matrix3x4& worldTransform = node->GetWorldTransform();
        worldTransforms_[index++] = worldTransform;
        worldBox.Merge(boundingBox_.Transformed(worldTransform));
    }

    worldBoundingBox_ = worldBox;

    // Store the amount of valid instances we found instead of resizing worldTransforms_. This is because this function may be
    // called from multiple worker threads simultaneously
    numWorldTransforms_ = index;
}

void StaticModelGroup::UpdateNumTransforms()
{
    worldTransforms_.resize(instanceNodes_.size());
    numWorldTransforms_ = 0; // Correct amount will be during world bounding box update
    nodeIDsDirty_ = true;

    OnMarkedDirty(GetNode());
    MarkNetworkUpdate();
}

void StaticModelGroup::UpdateNodeIDs() const
{
    unsigned numInstances = instanceNodes_.size();

    nodeIDsAttr_.clear();
    nodeIDsAttr_.push_back(numInstances);

    for (unsigned i = 0; i < numInstances; ++i)
    {
        Node* node = instanceNodes_[i];
        nodeIDsAttr_.push_back(node ? node->GetID() : 0);
    }

    nodeIDsDirty_ = false;
}

}
=======
//
// Copyright (c) 2008-2020 the Urho3D project.
//
// Permission is hereby granted, free of charge, to any person obtaining a copy
// of this software and associated documentation files (the "Software"), to deal
// in the Software without restriction, including without limitation the rights
// to use, copy, modify, merge, publish, distribute, sublicense, and/or sell
// copies of the Software, and to permit persons to whom the Software is
// furnished to do so, subject to the following conditions:
//
// The above copyright notice and this permission notice shall be included in
// all copies or substantial portions of the Software.
//
// THE SOFTWARE IS PROVIDED "AS IS", WITHOUT WARRANTY OF ANY KIND, EXPRESS OR
// IMPLIED, INCLUDING BUT NOT LIMITED TO THE WARRANTIES OF MERCHANTABILITY,
// FITNESS FOR A PARTICULAR PURPOSE AND NONINFRINGEMENT. IN NO EVENT SHALL THE
// AUTHORS OR COPYRIGHT HOLDERS BE LIABLE FOR ANY CLAIM, DAMAGES OR OTHER
// LIABILITY, WHETHER IN AN ACTION OF CONTRACT, TORT OR OTHERWISE, ARISING FROM,
// OUT OF OR IN CONNECTION WITH THE SOFTWARE OR THE USE OR OTHER DEALINGS IN
// THE SOFTWARE.
//

#include "../Precompiled.h"

#include "../Core/Context.h"
#include "../Graphics/Batch.h"
#include "../Graphics/Camera.h"
#include "../Graphics/Geometry.h"
#include "../Graphics/Material.h"
#include "../Graphics/OcclusionBuffer.h"
#include "../Graphics/OctreeQuery.h"
#include "../Graphics/StaticModelGroup.h"
#include "../Graphics/VertexBuffer.h"
#include "../Scene/Scene.h"

#include "../DebugNew.h"

namespace Urho3D
{

extern const char* GEOMETRY_CATEGORY;

static const StringVector instanceNodesStructureElementNames =
{
    "Instance Count",
    "   NodeID"
};

StaticModelGroup::StaticModelGroup(Context* context) :
    StaticModel(context)
{
    // Initialize the default node IDs attribute
    UpdateNodeIDs();
}

StaticModelGroup::~StaticModelGroup() = default;

void StaticModelGroup::RegisterObject(Context* context)
{
    context->RegisterFactory<StaticModelGroup>(GEOMETRY_CATEGORY);

    URHO3D_COPY_BASE_ATTRIBUTES(StaticModel);
    URHO3D_ACCESSOR_ATTRIBUTE("Instance Nodes", GetNodeIDsAttr, SetNodeIDsAttr,
        VariantVector, Variant::emptyVariantVector, AM_DEFAULT | AM_NODEIDVECTOR)
        .SetMetadata(AttributeMetadata::P_VECTOR_STRUCT_ELEMENTS, instanceNodesStructureElementNames);
}

void StaticModelGroup::ApplyAttributes()
{
    if (!nodesDirty_)
        return;

    // Remove all old instance nodes before searching for new
    for (unsigned i = 0; i < instanceNodes_.Size(); ++i)
    {
        Node* node = instanceNodes_[i];
        if (node)
            node->RemoveListener(this);
    }

    instanceNodes_.Clear();

    Scene* scene = GetScene();
    if (scene)
    {
        // The first index stores the number of IDs redundantly. This is for editing
        for (unsigned i = 1; i < nodeIDsAttr_.Size(); ++i)
        {
            Node* node = scene->GetNode(nodeIDsAttr_[i].GetUInt());
            if (node)
            {
                WeakPtr<Node> instanceWeak(node);
                node->AddListener(this);
                instanceNodes_.Push(instanceWeak);
            }
        }
    }

    worldTransforms_.Resize(instanceNodes_.Size());
    numWorldTransforms_ = 0; // Correct amount will be found during world bounding box update
    nodesDirty_ = false;

    OnMarkedDirty(GetNode());
}

void StaticModelGroup::ProcessRayQuery(const RayOctreeQuery& query, PODVector<RayQueryResult>& results)
{
    // If no bones or no bone-level testing, use the Drawable test
    RayQueryLevel level = query.level_;
    if (level < RAY_AABB)
    {
        Drawable::ProcessRayQuery(query, results);
        return;
    }

    // Check ray hit distance to AABB before proceeding with more accurate tests
    // GetWorldBoundingBox() updates the world transforms
    if (query.ray_.HitDistance(GetWorldBoundingBox()) >= query.maxDistance_)
        return;

    for (unsigned i = 0; i < numWorldTransforms_; ++i)
    {
        // Initial test using AABB
        float distance = query.ray_.HitDistance(boundingBox_.Transformed(worldTransforms_[i]));
        Vector3 normal = -query.ray_.direction_;

        // Then proceed to OBB and triangle-level tests if necessary
        if (level >= RAY_OBB && distance < query.maxDistance_)
        {
            Matrix3x4 inverse = worldTransforms_[i].Inverse();
            Ray localRay = query.ray_.Transformed(inverse);
            distance = localRay.HitDistance(boundingBox_);

            if (level == RAY_TRIANGLE && distance < query.maxDistance_)
            {
                distance = M_INFINITY;

                for (unsigned j = 0; j < batches_.Size(); ++j)
                {
                    Geometry* geometry = batches_[j].geometry_;
                    if (geometry)
                    {
                        Vector3 geometryNormal;
                        float geometryDistance = geometry->GetHitDistance(localRay, &geometryNormal);
                        if (geometryDistance < query.maxDistance_ && geometryDistance < distance)
                        {
                            distance = geometryDistance;
                            normal = (worldTransforms_[i] * Vector4(geometryNormal, 0.0f)).Normalized();
                        }
                    }
                }
            }
        }

        if (distance < query.maxDistance_)
        {
            RayQueryResult result;
            result.position_ = query.ray_.origin_ + distance * query.ray_.direction_;
            result.normal_ = normal;
            result.distance_ = distance;
            result.drawable_ = this;
            result.node_ = node_;
            result.subObject_ = i;
            results.Push(result);
        }
    }
}

void StaticModelGroup::UpdateBatches(const FrameInfo& frame)
{
    // Getting the world bounding box ensures the transforms are updated
    const BoundingBox& worldBoundingBox = GetWorldBoundingBox();
    const Matrix3x4& worldTransform = node_->GetWorldTransform();
    distance_ = frame.camera_->GetDistance(worldBoundingBox.Center());

    if (batches_.Size() > 1)
    {
        for (unsigned i = 0; i < batches_.Size(); ++i)
        {
            batches_[i].distance_ = frame.camera_->GetDistance(worldTransform * geometryData_[i].center_);
            batches_[i].worldTransform_ = numWorldTransforms_ ? &worldTransforms_[0] : &Matrix3x4::IDENTITY;
            batches_[i].numWorldTransforms_ = numWorldTransforms_;
        }
    }
    else if (batches_.Size() == 1)
    {
        batches_[0].distance_ = distance_;
        batches_[0].worldTransform_ = numWorldTransforms_ ? &worldTransforms_[0] : &Matrix3x4::IDENTITY;
        batches_[0].numWorldTransforms_ = numWorldTransforms_;
    }

    float scale = worldBoundingBox.Size().DotProduct(DOT_SCALE);
    float newLodDistance = frame.camera_->GetLodDistance(distance_, scale, lodBias_);

    if (newLodDistance != lodDistance_)
    {
        lodDistance_ = newLodDistance;
        CalculateLodLevels();
    }
}

unsigned StaticModelGroup::GetNumOccluderTriangles()
{
    // Make sure instance transforms are up-to-date
    GetWorldBoundingBox();

    unsigned triangles = 0;

    for (unsigned i = 0; i < batches_.Size(); ++i)
    {
        Geometry* geometry = GetLodGeometry(i, occlusionLodLevel_);
        if (!geometry)
            continue;

        // Check that the material is suitable for occlusion (default material always is)
        Material* mat = batches_[i].material_;
        if (mat && !mat->GetOcclusion())
            continue;

        triangles += numWorldTransforms_ * geometry->GetIndexCount() / 3;
    }

    return triangles;
}

bool StaticModelGroup::DrawOcclusion(OcclusionBuffer* buffer)
{
    // Make sure instance transforms are up-to-date
    GetWorldBoundingBox();

    for (unsigned i = 0; i < numWorldTransforms_; ++i)
    {
        for (unsigned j = 0; j < batches_.Size(); ++j)
        {
            Geometry* geometry = GetLodGeometry(j, occlusionLodLevel_);
            if (!geometry)
                continue;

            // Check that the material is suitable for occlusion (default material always is) and set culling mode
            Material* material = batches_[j].material_;
            if (material)
            {
                if (!material->GetOcclusion())
                    continue;
                buffer->SetCullMode(material->GetCullMode());
            }
            else
                buffer->SetCullMode(CULL_CCW);

            const unsigned char* vertexData;
            unsigned vertexSize;
            const unsigned char* indexData;
            unsigned indexSize;
            const PODVector<VertexElement>* elements;

            geometry->GetRawData(vertexData, vertexSize, indexData, indexSize, elements);
            // Check for valid geometry data
            if (!vertexData || !indexData || !elements || VertexBuffer::GetElementOffset(*elements, TYPE_VECTOR3, SEM_POSITION) != 0)
                continue;

            unsigned indexStart = geometry->GetIndexStart();
            unsigned indexCount = geometry->GetIndexCount();

            // Draw and check for running out of triangles
            if (!buffer->AddTriangles(worldTransforms_[i], vertexData, vertexSize, indexData, indexSize, indexStart, indexCount))
                return false;
        }
    }

    return true;
}

void StaticModelGroup::AddInstanceNode(Node* node)
{
    if (!node)
        return;

    WeakPtr<Node> instanceWeak(node);
    if (instanceNodes_.Contains(instanceWeak))
        return;

    // Add as a listener for the instance node, so that we know to dirty the transforms when the node moves or is enabled/disabled
    node->AddListener(this);
    instanceNodes_.Push(instanceWeak);
    UpdateNumTransforms();
}

void StaticModelGroup::RemoveInstanceNode(Node* node)
{
    if (!node)
        return;

    WeakPtr<Node> instanceWeak(node);
    Vector<WeakPtr<Node> >::Iterator i = instanceNodes_.Find(instanceWeak);
    if (i == instanceNodes_.End())
        return;

    node->RemoveListener(this);
    instanceNodes_.Erase(i);
    UpdateNumTransforms();
}

void StaticModelGroup::RemoveAllInstanceNodes()
{
    for (unsigned i = 0; i < instanceNodes_.Size(); ++i)
    {
        Node* node = instanceNodes_[i];
        if (node)
            node->RemoveListener(this);
    }

    instanceNodes_.Clear();
    UpdateNumTransforms();
}

Node* StaticModelGroup::GetInstanceNode(unsigned index) const
{
    return index < instanceNodes_.Size() ? instanceNodes_[index] : nullptr;
}

void StaticModelGroup::SetNodeIDsAttr(const VariantVector& value)
{
    // Just remember the node IDs. They need to go through the SceneResolver, and we actually find the nodes during
    // ApplyAttributes()
    if (value.Size())
    {
        nodeIDsAttr_.Clear();

        unsigned index = 0;
        unsigned numInstances = value[index++].GetUInt();
        // Prevent crash on entering negative value in the editor
        if (numInstances > M_MAX_INT)
            numInstances = 0;

        nodeIDsAttr_.Push(numInstances);
        while (numInstances--)
        {
            // If vector contains less IDs than should, fill the rest with zeroes
            if (index < value.Size())
                nodeIDsAttr_.Push(value[index++].GetUInt());
            else
                nodeIDsAttr_.Push(0);
        }
    }
    else
    {
        nodeIDsAttr_.Clear();
        nodeIDsAttr_.Push(0);
    }

    nodesDirty_ = true;
    nodeIDsDirty_ = false;
}

const VariantVector& StaticModelGroup::GetNodeIDsAttr() const
{
    if (nodeIDsDirty_)
        UpdateNodeIDs();

    return nodeIDsAttr_;
}

void StaticModelGroup::OnNodeSetEnabled(Node* node)
{
    Drawable::OnMarkedDirty(node);
}

void StaticModelGroup::OnWorldBoundingBoxUpdate()
{
    // Update transforms and bounding box at the same time to have to go through the objects only once
    unsigned index = 0;

    BoundingBox worldBox;

    for (unsigned i = 0; i < instanceNodes_.Size(); ++i)
    {
        Node* node = instanceNodes_[i];
        if (!node || !node->IsEnabled())
            continue;

        const Matrix3x4& worldTransform = node->GetWorldTransform();
        worldTransforms_[index++] = worldTransform;
        worldBox.Merge(boundingBox_.Transformed(worldTransform));
    }

    worldBoundingBox_ = worldBox;

    // Store the amount of valid instances we found instead of resizing worldTransforms_. This is because this function may be
    // called from multiple worker threads simultaneously
    numWorldTransforms_ = index;
}

void StaticModelGroup::UpdateNumTransforms()
{
    worldTransforms_.Resize(instanceNodes_.Size());
    numWorldTransforms_ = 0; // Correct amount will be during world bounding box update
    nodeIDsDirty_ = true;

    OnMarkedDirty(GetNode());
    MarkNetworkUpdate();
}

void StaticModelGroup::UpdateNodeIDs() const
{
    unsigned numInstances = instanceNodes_.Size();

    nodeIDsAttr_.Clear();
    nodeIDsAttr_.Push(numInstances);

    for (unsigned i = 0; i < numInstances; ++i)
    {
        Node* node = instanceNodes_[i];
        nodeIDsAttr_.Push(node ? node->GetID() : 0);
    }

    nodeIDsDirty_ = false;
}

}
>>>>>>> 6296d22e
<|MERGE_RESOLUTION|>--- conflicted
+++ resolved
@@ -1,424 +1,3 @@
-<<<<<<< HEAD
-//
-// Copyright (c) 2008-2019 the Urho3D project.
-//
-// Permission is hereby granted, free of charge, to any person obtaining a copy
-// of this software and associated documentation files (the "Software"), to deal
-// in the Software without restriction, including without limitation the rights
-// to use, copy, modify, merge, publish, distribute, sublicense, and/or sell
-// copies of the Software, and to permit persons to whom the Software is
-// furnished to do so, subject to the following conditions:
-//
-// The above copyright notice and this permission notice shall be included in
-// all copies or substantial portions of the Software.
-//
-// THE SOFTWARE IS PROVIDED "AS IS", WITHOUT WARRANTY OF ANY KIND, EXPRESS OR
-// IMPLIED, INCLUDING BUT NOT LIMITED TO THE WARRANTIES OF MERCHANTABILITY,
-// FITNESS FOR A PARTICULAR PURPOSE AND NONINFRINGEMENT. IN NO EVENT SHALL THE
-// AUTHORS OR COPYRIGHT HOLDERS BE LIABLE FOR ANY CLAIM, DAMAGES OR OTHER
-// LIABILITY, WHETHER IN AN ACTION OF CONTRACT, TORT OR OTHERWISE, ARISING FROM,
-// OUT OF OR IN CONNECTION WITH THE SOFTWARE OR THE USE OR OTHER DEALINGS IN
-// THE SOFTWARE.
-//
-
-#include "../Precompiled.h"
-
-#include "../Core/Context.h"
-#include "../Graphics/Batch.h"
-#include "../Graphics/Camera.h"
-#include "../Graphics/Geometry.h"
-#include "../Graphics/Material.h"
-#include "../Graphics/OcclusionBuffer.h"
-#include "../Graphics/OctreeQuery.h"
-#include "../Graphics/StaticModelGroup.h"
-#include "../Graphics/VertexBuffer.h"
-#include "../Scene/Scene.h"
-
-#include "../DebugNew.h"
-
-namespace Urho3D
-{
-
-extern const char* GEOMETRY_CATEGORY;
-
-static const StringVector instanceNodesStructureElementNames =
-{
-    "Instance Count",
-    "   NodeID"
-};
-
-StaticModelGroup::StaticModelGroup(Context* context) :
-    StaticModel(context)
-{
-    // Initialize the default node IDs attribute
-    UpdateNodeIDs();
-}
-
-StaticModelGroup::~StaticModelGroup() = default;
-
-void StaticModelGroup::RegisterObject(Context* context)
-{
-    context->RegisterFactory<StaticModelGroup>(GEOMETRY_CATEGORY);
-
-    URHO3D_COPY_BASE_ATTRIBUTES(StaticModel);
-    URHO3D_ACCESSOR_ATTRIBUTE("Instance Nodes", GetNodeIDsAttr, SetNodeIDsAttr,
-        VariantVector, Variant::emptyVariantVector, AM_DEFAULT | AM_NODEIDVECTOR)
-        .SetMetadata(AttributeMetadata::P_VECTOR_STRUCT_ELEMENTS, instanceNodesStructureElementNames);
-}
-
-void StaticModelGroup::ApplyAttributes()
-{
-    if (!nodesDirty_)
-        return;
-
-    // Remove all old instance nodes before searching for new
-    for (unsigned i = 0; i < instanceNodes_.size(); ++i)
-    {
-        Node* node = instanceNodes_[i];
-        if (node)
-            node->RemoveListener(this);
-    }
-
-    instanceNodes_.clear();
-
-    Scene* scene = GetScene();
-    if (scene)
-    {
-        // The first index stores the number of IDs redundantly. This is for editing
-        for (unsigned i = 1; i < nodeIDsAttr_.size(); ++i)
-        {
-            Node* node = scene->GetNode(nodeIDsAttr_[i].GetUInt());
-            if (node)
-            {
-                WeakPtr<Node> instanceWeak(node);
-                node->AddListener(this);
-                instanceNodes_.push_back(instanceWeak);
-            }
-        }
-    }
-
-    worldTransforms_.resize(instanceNodes_.size());
-    numWorldTransforms_ = 0; // Correct amount will be found during world bounding box update
-    nodesDirty_ = false;
-
-    OnMarkedDirty(GetNode());
-}
-
-void StaticModelGroup::ProcessRayQuery(const RayOctreeQuery& query, ea::vector<RayQueryResult>& results)
-{
-    // If no bones or no bone-level testing, use the Drawable test
-    RayQueryLevel level = query.level_;
-    if (level < RAY_AABB)
-    {
-        Drawable::ProcessRayQuery(query, results);
-        return;
-    }
-
-    // Check ray hit distance to AABB before proceeding with more accurate tests
-    // GetWorldBoundingBox() updates the world transforms
-    if (query.ray_.HitDistance(GetWorldBoundingBox()) >= query.maxDistance_)
-        return;
-
-    for (unsigned i = 0; i < numWorldTransforms_; ++i)
-    {
-        // Initial test using AABB
-        float distance = query.ray_.HitDistance(boundingBox_.Transformed(worldTransforms_[i]));
-        Vector3 normal = -query.ray_.direction_;
-
-        // Then proceed to OBB and triangle-level tests if necessary
-        if (level >= RAY_OBB && distance < query.maxDistance_)
-        {
-            Matrix3x4 inverse = worldTransforms_[i].Inverse();
-            Ray localRay = query.ray_.Transformed(inverse);
-            distance = localRay.HitDistance(boundingBox_);
-
-            if (level == RAY_TRIANGLE && distance < query.maxDistance_)
-            {
-                distance = M_INFINITY;
-
-                for (unsigned j = 0; j < batches_.size(); ++j)
-                {
-                    Geometry* geometry = batches_[j].geometry_;
-                    if (geometry)
-                    {
-                        Vector3 geometryNormal;
-                        float geometryDistance = geometry->GetHitDistance(localRay, &geometryNormal);
-                        if (geometryDistance < query.maxDistance_ && geometryDistance < distance)
-                        {
-                            distance = geometryDistance;
-                            normal = (worldTransforms_[i] * Vector4(geometryNormal, 0.0f)).Normalized();
-                        }
-                    }
-                }
-            }
-        }
-
-        if (distance < query.maxDistance_)
-        {
-            RayQueryResult result;
-            result.position_ = query.ray_.origin_ + distance * query.ray_.direction_;
-            result.normal_ = normal;
-            result.distance_ = distance;
-            result.drawable_ = this;
-            result.node_ = node_;
-            result.subObject_ = i;
-            results.push_back(result);
-        }
-    }
-}
-
-void StaticModelGroup::UpdateBatches(const FrameInfo& frame)
-{
-    // Getting the world bounding box ensures the transforms are updated
-    const BoundingBox& worldBoundingBox = GetWorldBoundingBox();
-    const Matrix3x4& worldTransform = node_->GetWorldTransform();
-    distance_ = frame.camera_->GetDistance(worldBoundingBox.Center());
-
-    if (batches_.size() > 1)
-    {
-        for (unsigned i = 0; i < batches_.size(); ++i)
-        {
-            batches_[i].distance_ = frame.camera_->GetDistance(worldTransform * geometryData_[i].center_);
-            batches_[i].worldTransform_ = numWorldTransforms_ ? &worldTransforms_[0] : &Matrix3x4::IDENTITY;
-            batches_[i].numWorldTransforms_ = numWorldTransforms_;
-        }
-    }
-    else if (batches_.size() == 1)
-    {
-        batches_[0].distance_ = distance_;
-        batches_[0].worldTransform_ = numWorldTransforms_ ? &worldTransforms_[0] : &Matrix3x4::IDENTITY;
-        batches_[0].numWorldTransforms_ = numWorldTransforms_;
-    }
-
-    float scale = worldBoundingBox.Size().DotProduct(DOT_SCALE);
-    float newLodDistance = frame.camera_->GetLodDistance(distance_, scale, lodBias_);
-
-    if (newLodDistance != lodDistance_)
-    {
-        lodDistance_ = newLodDistance;
-        CalculateLodLevels();
-    }
-}
-
-unsigned StaticModelGroup::GetNumOccluderTriangles()
-{
-    // Make sure instance transforms are up-to-date
-    GetWorldBoundingBox();
-
-    unsigned triangles = 0;
-
-    for (unsigned i = 0; i < batches_.size(); ++i)
-    {
-        Geometry* geometry = GetLodGeometry(i, occlusionLodLevel_);
-        if (!geometry)
-            continue;
-
-        // Check that the material is suitable for occlusion (default material always is)
-        Material* mat = batches_[i].material_;
-        if (mat && !mat->GetOcclusion())
-            continue;
-
-        triangles += numWorldTransforms_ * geometry->GetIndexCount() / 3;
-    }
-
-    return triangles;
-}
-
-bool StaticModelGroup::DrawOcclusion(OcclusionBuffer* buffer)
-{
-    // Make sure instance transforms are up-to-date
-    GetWorldBoundingBox();
-
-    for (unsigned i = 0; i < numWorldTransforms_; ++i)
-    {
-        for (unsigned j = 0; j < batches_.size(); ++j)
-        {
-            Geometry* geometry = GetLodGeometry(j, occlusionLodLevel_);
-            if (!geometry)
-                continue;
-
-            // Check that the material is suitable for occlusion (default material always is) and set culling mode
-            Material* material = batches_[j].material_;
-            if (material)
-            {
-                if (!material->GetOcclusion())
-                    continue;
-                buffer->SetCullMode(material->GetCullMode());
-            }
-            else
-                buffer->SetCullMode(CULL_CCW);
-
-            const unsigned char* vertexData;
-            unsigned vertexSize;
-            const unsigned char* indexData;
-            unsigned indexSize;
-            const ea::vector<VertexElement>* elements;
-
-            geometry->GetRawData(vertexData, vertexSize, indexData, indexSize, elements);
-            // Check for valid geometry data
-            if (!vertexData || !indexData || !elements || VertexBuffer::GetElementOffset(*elements, TYPE_VECTOR3, SEM_POSITION) != 0)
-                continue;
-
-            unsigned indexStart = geometry->GetIndexStart();
-            unsigned indexCount = geometry->GetIndexCount();
-
-            // Draw and check for running out of triangles
-            if (!buffer->AddTriangles(worldTransforms_[i], vertexData, vertexSize, indexData, indexSize, indexStart, indexCount))
-                return false;
-        }
-    }
-
-    return true;
-}
-
-void StaticModelGroup::AddInstanceNode(Node* node)
-{
-    if (!node)
-        return;
-
-    WeakPtr<Node> instanceWeak(node);
-    if (instanceNodes_.contains(instanceWeak))
-        return;
-
-    // Add as a listener for the instance node, so that we know to dirty the transforms when the node moves or is enabled/disabled
-    node->AddListener(this);
-    instanceNodes_.push_back(instanceWeak);
-    UpdateNumTransforms();
-}
-
-void StaticModelGroup::RemoveInstanceNode(Node* node)
-{
-    if (!node)
-        return;
-
-    WeakPtr<Node> instanceWeak(node);
-    auto i = instanceNodes_.find(instanceWeak);
-    if (i == instanceNodes_.end())
-        return;
-
-    node->RemoveListener(this);
-    instanceNodes_.erase(i);
-    UpdateNumTransforms();
-}
-
-void StaticModelGroup::RemoveAllInstanceNodes()
-{
-    for (unsigned i = 0; i < instanceNodes_.size(); ++i)
-    {
-        Node* node = instanceNodes_[i];
-        if (node)
-            node->RemoveListener(this);
-    }
-
-    instanceNodes_.clear();
-    UpdateNumTransforms();
-}
-
-Node* StaticModelGroup::GetInstanceNode(unsigned index) const
-{
-    return index < instanceNodes_.size() ? instanceNodes_[index].Get() : nullptr;
-}
-
-void StaticModelGroup::SetNodeIDsAttr(const VariantVector& value)
-{
-    // Just remember the node IDs. They need to go through the SceneResolver, and we actually find the nodes during
-    // ApplyAttributes()
-    if (value.size())
-    {
-        nodeIDsAttr_.clear();
-
-        unsigned index = 0;
-        unsigned numInstances = value[index++].GetUInt();
-        // Prevent crash on entering negative value in the editor
-        if (numInstances > M_MAX_INT)
-            numInstances = 0;
-
-        nodeIDsAttr_.push_back(numInstances);
-        while (numInstances--)
-        {
-            // If vector contains less IDs than should, fill the rest with zeroes
-            if (index < value.size())
-                nodeIDsAttr_.push_back(value[index++].GetUInt());
-            else
-                nodeIDsAttr_.push_back(0);
-        }
-    }
-    else
-    {
-        nodeIDsAttr_.clear();
-        nodeIDsAttr_.push_back(0);
-    }
-
-    nodesDirty_ = true;
-    nodeIDsDirty_ = false;
-}
-
-const VariantVector& StaticModelGroup::GetNodeIDsAttr() const
-{
-    if (nodeIDsDirty_)
-        UpdateNodeIDs();
-
-    return nodeIDsAttr_;
-}
-
-void StaticModelGroup::OnNodeSetEnabled(Node* node)
-{
-    Drawable::OnMarkedDirty(node);
-}
-
-void StaticModelGroup::OnWorldBoundingBoxUpdate()
-{
-    // Update transforms and bounding box at the same time to have to go through the objects only once
-    unsigned index = 0;
-
-    BoundingBox worldBox;
-
-    for (unsigned i = 0; i < instanceNodes_.size(); ++i)
-    {
-        Node* node = instanceNodes_[i];
-        if (!node || !node->IsEnabled())
-            continue;
-
-        const Matrix3x4& worldTransform = node->GetWorldTransform();
-        worldTransforms_[index++] = worldTransform;
-        worldBox.Merge(boundingBox_.Transformed(worldTransform));
-    }
-
-    worldBoundingBox_ = worldBox;
-
-    // Store the amount of valid instances we found instead of resizing worldTransforms_. This is because this function may be
-    // called from multiple worker threads simultaneously
-    numWorldTransforms_ = index;
-}
-
-void StaticModelGroup::UpdateNumTransforms()
-{
-    worldTransforms_.resize(instanceNodes_.size());
-    numWorldTransforms_ = 0; // Correct amount will be during world bounding box update
-    nodeIDsDirty_ = true;
-
-    OnMarkedDirty(GetNode());
-    MarkNetworkUpdate();
-}
-
-void StaticModelGroup::UpdateNodeIDs() const
-{
-    unsigned numInstances = instanceNodes_.size();
-
-    nodeIDsAttr_.clear();
-    nodeIDsAttr_.push_back(numInstances);
-
-    for (unsigned i = 0; i < numInstances; ++i)
-    {
-        Node* node = instanceNodes_[i];
-        nodeIDsAttr_.push_back(node ? node->GetID() : 0);
-    }
-
-    nodeIDsDirty_ = false;
-}
-
-}
-=======
 //
 // Copyright (c) 2008-2020 the Urho3D project.
 //
@@ -492,39 +71,39 @@
         return;
 
     // Remove all old instance nodes before searching for new
-    for (unsigned i = 0; i < instanceNodes_.Size(); ++i)
+    for (unsigned i = 0; i < instanceNodes_.size(); ++i)
     {
         Node* node = instanceNodes_[i];
         if (node)
             node->RemoveListener(this);
     }
 
-    instanceNodes_.Clear();
+    instanceNodes_.clear();
 
     Scene* scene = GetScene();
     if (scene)
     {
         // The first index stores the number of IDs redundantly. This is for editing
-        for (unsigned i = 1; i < nodeIDsAttr_.Size(); ++i)
+        for (unsigned i = 1; i < nodeIDsAttr_.size(); ++i)
         {
             Node* node = scene->GetNode(nodeIDsAttr_[i].GetUInt());
             if (node)
             {
                 WeakPtr<Node> instanceWeak(node);
                 node->AddListener(this);
-                instanceNodes_.Push(instanceWeak);
+                instanceNodes_.push_back(instanceWeak);
             }
         }
     }
 
-    worldTransforms_.Resize(instanceNodes_.Size());
+    worldTransforms_.resize(instanceNodes_.size());
     numWorldTransforms_ = 0; // Correct amount will be found during world bounding box update
     nodesDirty_ = false;
 
     OnMarkedDirty(GetNode());
 }
 
-void StaticModelGroup::ProcessRayQuery(const RayOctreeQuery& query, PODVector<RayQueryResult>& results)
+void StaticModelGroup::ProcessRayQuery(const RayOctreeQuery& query, ea::vector<RayQueryResult>& results)
 {
     // If no bones or no bone-level testing, use the Drawable test
     RayQueryLevel level = query.level_;
@@ -556,7 +135,7 @@
             {
                 distance = M_INFINITY;
 
-                for (unsigned j = 0; j < batches_.Size(); ++j)
+                for (unsigned j = 0; j < batches_.size(); ++j)
                 {
                     Geometry* geometry = batches_[j].geometry_;
                     if (geometry)
@@ -582,7 +161,7 @@
             result.drawable_ = this;
             result.node_ = node_;
             result.subObject_ = i;
-            results.Push(result);
+            results.push_back(result);
         }
     }
 }
@@ -594,16 +173,16 @@
     const Matrix3x4& worldTransform = node_->GetWorldTransform();
     distance_ = frame.camera_->GetDistance(worldBoundingBox.Center());
 
-    if (batches_.Size() > 1)
-    {
-        for (unsigned i = 0; i < batches_.Size(); ++i)
+    if (batches_.size() > 1)
+    {
+        for (unsigned i = 0; i < batches_.size(); ++i)
         {
             batches_[i].distance_ = frame.camera_->GetDistance(worldTransform * geometryData_[i].center_);
             batches_[i].worldTransform_ = numWorldTransforms_ ? &worldTransforms_[0] : &Matrix3x4::IDENTITY;
             batches_[i].numWorldTransforms_ = numWorldTransforms_;
         }
     }
-    else if (batches_.Size() == 1)
+    else if (batches_.size() == 1)
     {
         batches_[0].distance_ = distance_;
         batches_[0].worldTransform_ = numWorldTransforms_ ? &worldTransforms_[0] : &Matrix3x4::IDENTITY;
@@ -627,7 +206,7 @@
 
     unsigned triangles = 0;
 
-    for (unsigned i = 0; i < batches_.Size(); ++i)
+    for (unsigned i = 0; i < batches_.size(); ++i)
     {
         Geometry* geometry = GetLodGeometry(i, occlusionLodLevel_);
         if (!geometry)
@@ -651,7 +230,7 @@
 
     for (unsigned i = 0; i < numWorldTransforms_; ++i)
     {
-        for (unsigned j = 0; j < batches_.Size(); ++j)
+        for (unsigned j = 0; j < batches_.size(); ++j)
         {
             Geometry* geometry = GetLodGeometry(j, occlusionLodLevel_);
             if (!geometry)
@@ -672,7 +251,7 @@
             unsigned vertexSize;
             const unsigned char* indexData;
             unsigned indexSize;
-            const PODVector<VertexElement>* elements;
+            const ea::vector<VertexElement>* elements;
 
             geometry->GetRawData(vertexData, vertexSize, indexData, indexSize, elements);
             // Check for valid geometry data
@@ -697,12 +276,12 @@
         return;
 
     WeakPtr<Node> instanceWeak(node);
-    if (instanceNodes_.Contains(instanceWeak))
+    if (instanceNodes_.contains(instanceWeak))
         return;
 
     // Add as a listener for the instance node, so that we know to dirty the transforms when the node moves or is enabled/disabled
     node->AddListener(this);
-    instanceNodes_.Push(instanceWeak);
+    instanceNodes_.push_back(instanceWeak);
     UpdateNumTransforms();
 }
 
@@ -712,40 +291,40 @@
         return;
 
     WeakPtr<Node> instanceWeak(node);
-    Vector<WeakPtr<Node> >::Iterator i = instanceNodes_.Find(instanceWeak);
-    if (i == instanceNodes_.End())
+    auto i = instanceNodes_.find(instanceWeak);
+    if (i == instanceNodes_.end())
         return;
 
     node->RemoveListener(this);
-    instanceNodes_.Erase(i);
+    instanceNodes_.erase(i);
     UpdateNumTransforms();
 }
 
 void StaticModelGroup::RemoveAllInstanceNodes()
 {
-    for (unsigned i = 0; i < instanceNodes_.Size(); ++i)
+    for (unsigned i = 0; i < instanceNodes_.size(); ++i)
     {
         Node* node = instanceNodes_[i];
         if (node)
             node->RemoveListener(this);
     }
 
-    instanceNodes_.Clear();
+    instanceNodes_.clear();
     UpdateNumTransforms();
 }
 
 Node* StaticModelGroup::GetInstanceNode(unsigned index) const
 {
-    return index < instanceNodes_.Size() ? instanceNodes_[index] : nullptr;
+    return index < instanceNodes_.size() ? instanceNodes_[index].Get() : nullptr;
 }
 
 void StaticModelGroup::SetNodeIDsAttr(const VariantVector& value)
 {
     // Just remember the node IDs. They need to go through the SceneResolver, and we actually find the nodes during
     // ApplyAttributes()
-    if (value.Size())
-    {
-        nodeIDsAttr_.Clear();
+    if (value.size())
+    {
+        nodeIDsAttr_.clear();
 
         unsigned index = 0;
         unsigned numInstances = value[index++].GetUInt();
@@ -753,20 +332,20 @@
         if (numInstances > M_MAX_INT)
             numInstances = 0;
 
-        nodeIDsAttr_.Push(numInstances);
+        nodeIDsAttr_.push_back(numInstances);
         while (numInstances--)
         {
             // If vector contains less IDs than should, fill the rest with zeroes
-            if (index < value.Size())
-                nodeIDsAttr_.Push(value[index++].GetUInt());
+            if (index < value.size())
+                nodeIDsAttr_.push_back(value[index++].GetUInt());
             else
-                nodeIDsAttr_.Push(0);
+                nodeIDsAttr_.push_back(0);
         }
     }
     else
     {
-        nodeIDsAttr_.Clear();
-        nodeIDsAttr_.Push(0);
+        nodeIDsAttr_.clear();
+        nodeIDsAttr_.push_back(0);
     }
 
     nodesDirty_ = true;
@@ -793,7 +372,7 @@
 
     BoundingBox worldBox;
 
-    for (unsigned i = 0; i < instanceNodes_.Size(); ++i)
+    for (unsigned i = 0; i < instanceNodes_.size(); ++i)
     {
         Node* node = instanceNodes_[i];
         if (!node || !node->IsEnabled())
@@ -813,7 +392,7 @@
 
 void StaticModelGroup::UpdateNumTransforms()
 {
-    worldTransforms_.Resize(instanceNodes_.Size());
+    worldTransforms_.resize(instanceNodes_.size());
     numWorldTransforms_ = 0; // Correct amount will be during world bounding box update
     nodeIDsDirty_ = true;
 
@@ -823,19 +402,18 @@
 
 void StaticModelGroup::UpdateNodeIDs() const
 {
-    unsigned numInstances = instanceNodes_.Size();
-
-    nodeIDsAttr_.Clear();
-    nodeIDsAttr_.Push(numInstances);
+    unsigned numInstances = instanceNodes_.size();
+
+    nodeIDsAttr_.clear();
+    nodeIDsAttr_.push_back(numInstances);
 
     for (unsigned i = 0; i < numInstances; ++i)
     {
         Node* node = instanceNodes_[i];
-        nodeIDsAttr_.Push(node ? node->GetID() : 0);
+        nodeIDsAttr_.push_back(node ? node->GetID() : 0);
     }
 
     nodeIDsDirty_ = false;
 }
 
-}
->>>>>>> 6296d22e
+}