--- conflicted
+++ resolved
@@ -1,645 +1,3 @@
-<<<<<<< HEAD
-//
-// Copyright (c) 2008-2020 the Urho3D project.
-//
-// Permission is hereby granted, free of charge, to any person obtaining a copy
-// of this software and associated documentation files (the "Software"), to deal
-// in the Software without restriction, including without limitation the rights
-// to use, copy, modify, merge, publish, distribute, sublicense, and/or sell
-// copies of the Software, and to permit persons to whom the Software is
-// furnished to do so, subject to the following conditions:
-//
-// The above copyright notice and this permission notice shall be included in
-// all copies or substantial portions of the Software.
-//
-// THE SOFTWARE IS PROVIDED "AS IS", WITHOUT WARRANTY OF ANY KIND, EXPRESS OR
-// IMPLIED, INCLUDING BUT NOT LIMITED TO THE WARRANTIES OF MERCHANTABILITY,
-// FITNESS FOR A PARTICULAR PURPOSE AND NONINFRINGEMENT. IN NO EVENT SHALL THE
-// AUTHORS OR COPYRIGHT HOLDERS BE LIABLE FOR ANY CLAIM, DAMAGES OR OTHER
-// LIABILITY, WHETHER IN AN ACTION OF CONTRACT, TORT OR OTHERWISE, ARISING FROM,
-// OUT OF OR IN CONNECTION WITH THE SOFTWARE OR THE USE OR OTHER DEALINGS IN
-// THE SOFTWARE.
-//
-
-#include "../../Precompiled.h"
-
-#include "../../Core/Context.h"
-#include "../../Core/Profiler.h"
-#include "../../Graphics/Graphics.h"
-#include "../../Graphics/GraphicsEvents.h"
-#include "../../Graphics/GraphicsImpl.h"
-#include "../../Graphics/Renderer.h"
-#include "../../Graphics/Texture2D.h"
-#include "../../IO/Log.h"
-#include "../../IO/FileSystem.h"
-#include "../../Resource/ResourceCache.h"
-#include "../../Resource/XMLFile.h"
-
-#include "../../DebugNew.h"
-
-namespace Urho3D
-{
-
-void Texture2D::OnDeviceLost()
-{
-    if (usage_ > TEXTURE_STATIC)
-        Release();
-}
-
-void Texture2D::OnDeviceReset()
-{
-    if (usage_ > TEXTURE_STATIC || !object_.ptr_ || dataPending_)
-    {
-        // If has a resource file, reload through the resource cache. Otherwise just recreate.
-        ResourceCache* cache = GetSubsystem<ResourceCache>();
-        if (cache->Exists(GetName()))
-            dataLost_ = !cache->ReloadResource(this);
-
-        if (!object_.ptr_)
-        {
-            Create();
-            dataLost_ = true;
-        }
-    }
-
-    dataPending_ = false;
-}
-
-void Texture2D::Release()
-{
-    if (graphics_)
-    {
-        for (unsigned i = 0; i < MAX_TEXTURE_UNITS; ++i)
-        {
-            if (graphics_->GetTexture(i) == this)
-                graphics_->SetTexture(i, nullptr);
-        }
-    }
-
-    if (renderSurface_)
-        renderSurface_->Release();
-
-    URHO3D_SAFE_RELEASE(object_.ptr_);
-
-    resolveDirty_ = false;
-    levelsDirty_ = false;
-}
-
-bool Texture2D::SetData(unsigned level, int x, int y, int width, int height, const void* data)
-{
-    URHO3D_PROFILE("SetTextureData");
-
-    if (!object_.ptr_)
-    {
-        URHO3D_LOGERROR("No texture created, can not set data");
-        return false;
-    }
-
-    if (!data)
-    {
-        URHO3D_LOGERROR("Null source for setting data");
-        return false;
-    }
-
-    if (level >= levels_)
-    {
-        URHO3D_LOGERROR("Illegal mip level for setting data");
-        return false;
-    }
-
-    if (graphics_->IsDeviceLost())
-    {
-        URHO3D_LOGWARNING("Texture data assignment while device is lost");
-        dataPending_ = true;
-        return true;
-    }
-
-    if (IsCompressed())
-    {
-        x &= ~3;
-        y &= ~3;
-    }
-
-    int levelWidth = GetLevelWidth(level);
-    int levelHeight = GetLevelHeight(level);
-    if (x < 0 || x + width > levelWidth || y < 0 || y + height > levelHeight || width <= 0 || height <= 0)
-    {
-        URHO3D_LOGERROR("Illegal dimensions for setting data");
-        return false;
-    }
-
-    D3DLOCKED_RECT d3dLockedRect;
-    RECT d3dRect;
-    d3dRect.left = x;
-    d3dRect.top = y;
-    d3dRect.right = x + width;
-    d3dRect.bottom = y + height;
-
-    DWORD flags = 0;
-    if (level == 0 && x == 0 && y == 0 && width == levelWidth && height == levelHeight && usage_ > TEXTURE_STATIC)
-        flags |= D3DLOCK_DISCARD;
-
-    HRESULT hr = ((IDirect3DTexture9*)object_.ptr_)->LockRect(level, &d3dLockedRect, (flags & D3DLOCK_DISCARD) ? nullptr : &d3dRect, flags);
-    if (FAILED(hr))
-    {
-        URHO3D_LOGD3DERROR("Could not lock texture", hr);
-        return false;
-    }
-
-    if (IsCompressed())
-    {
-        height = (height + 3) >> 2;
-        y >>= 2;
-    }
-
-    unsigned char* src = (unsigned char*)data;
-    unsigned rowSize = GetRowDataSize(width);
-
-    // GetRowDataSize() returns CPU-side (source) data size, so need to convert for X8R8G8B8
-    if (format_ == D3DFMT_X8R8G8B8)
-        rowSize = rowSize / 3 * 4;
-
-    // Perform conversion from RGB / RGBA as necessary
-    switch (format_)
-    {
-    default:
-        for (int i = 0; i < height; ++i)
-        {
-            unsigned char* dest = (unsigned char*)d3dLockedRect.pBits + i * d3dLockedRect.Pitch;
-            memcpy(dest, src, rowSize);
-            src += rowSize;
-        }
-        break;
-
-    case D3DFMT_X8R8G8B8:
-        for (int i = 0; i < height; ++i)
-        {
-            unsigned char* dest = (unsigned char*)d3dLockedRect.pBits + i * d3dLockedRect.Pitch;
-            for (int j = 0; j < width; ++j)
-            {
-                *dest++ = src[2];
-                *dest++ = src[1];
-                *dest++ = src[0];
-                *dest++ = 255;
-                src += 3;
-            }
-        }
-        break;
-
-    case D3DFMT_A8R8G8B8:
-        for (int i = 0; i < height; ++i)
-        {
-            unsigned char* dest = (unsigned char*)d3dLockedRect.pBits + i * d3dLockedRect.Pitch;
-            for (int j = 0; j < width; ++j)
-            {
-                *dest++ = src[2];
-                *dest++ = src[1];
-                *dest++ = src[0];
-                *dest++ = src[3];
-                src += 4;
-            }
-        }
-        break;
-    }
-
-    ((IDirect3DTexture9*)object_.ptr_)->UnlockRect(level);
-    return true;
-}
-
-bool Texture2D::SetData(Image* image, bool useAlpha)
-{
-    if (!image)
-    {
-        URHO3D_LOGERROR("Null image, can not load texture");
-        return false;
-    }
-
-    // Use a shared ptr for managing the temporary mip images created during this function
-    SharedPtr<Image> mipImage;
-    unsigned memoryUse = sizeof(Texture2D);
-    MaterialQuality quality = QUALITY_HIGH;
-    Renderer* renderer = GetSubsystem<Renderer>();
-    if (renderer)
-        quality = renderer->GetTextureQuality();
-
-    if (!image->IsCompressed())
-    {
-        unsigned char* levelData = image->GetData();
-        int levelWidth = image->GetWidth();
-        int levelHeight = image->GetHeight();
-        unsigned components = image->GetComponents();
-        unsigned format = 0;
-
-        // Discard unnecessary mip levels
-        for (unsigned i = 0; i < mipsToSkip_[quality]; ++i)
-        {
-            mipImage = image->GetNextLevel(); image = mipImage;
-            levelData = image->GetData();
-            levelWidth = image->GetWidth();
-            levelHeight = image->GetHeight();
-        }
-
-        switch (components)
-        {
-        case 1:
-            format = useAlpha ? Graphics::GetAlphaFormat() : Graphics::GetLuminanceFormat();
-            break;
-
-        case 2:
-            format = Graphics::GetLuminanceAlphaFormat();
-            break;
-
-        case 3:
-            format = Graphics::GetRGBFormat();
-            break;
-
-        case 4:
-            format = Graphics::GetRGBAFormat();
-            break;
-
-        default:
-            assert(false);  // Should never reach here
-            break;
-        }
-
-        // If image was previously compressed, reset number of requested levels to avoid error if level count is too high for new size
-        if (IsCompressed() && requestedLevels_ > 1)
-            requestedLevels_ = 0;
-        if (width_ != levelWidth || height_ != levelHeight || format != format_ || !object_.ptr_)
-            SetSize(levelWidth, levelHeight, format, usage_);
-
-        for (unsigned i = 0; i < levels_; ++i)
-        {
-            SetData(i, 0, 0, levelWidth, levelHeight, levelData);
-            memoryUse += levelWidth * levelHeight * components;
-
-            if (i < levels_ - 1)
-            {
-                mipImage = image->GetNextLevel(); image = mipImage;
-                levelData = image->GetData();
-                levelWidth = image->GetWidth();
-                levelHeight = image->GetHeight();
-            }
-        }
-    }
-    else
-    {
-        int width = image->GetWidth();
-        int height = image->GetHeight();
-        unsigned levels = image->GetNumCompressedLevels();
-        unsigned format = graphics_->GetFormat(image->GetCompressedFormat());
-        bool needDecompress = false;
-
-        if (!format)
-        {
-            format = Graphics::GetRGBAFormat();
-            needDecompress = true;
-        }
-
-        unsigned mipsToSkip = mipsToSkip_[quality];
-        if (mipsToSkip >= levels)
-            mipsToSkip = levels - 1;
-        while (mipsToSkip && (width / (1 << mipsToSkip) < 4 || height / (1 << mipsToSkip) < 4))
-            --mipsToSkip;
-        width /= (1 << mipsToSkip);
-        height /= (1 << mipsToSkip);
-
-        SetNumLevels(Max((levels - mipsToSkip), 1U));
-        if (width_ != width || height_ != height || format != format_ || !object_.ptr_)
-            SetSize(width, height, format, usage_);
-
-        for (unsigned i = 0; i < levels_ && i < levels - mipsToSkip; ++i)
-        {
-            CompressedLevel level = image->GetCompressedLevel(i + mipsToSkip);
-            if (!needDecompress)
-            {
-                SetData(i, 0, 0, level.width_, level.height_, level.data_);
-                memoryUse += level.rows_ * level.rowSize_;
-            }
-            else
-            {
-                unsigned char* rgbaData = new unsigned char[level.width_ * level.height_ * 4];
-                level.Decompress(rgbaData);
-                SetData(i, 0, 0, level.width_, level.height_, rgbaData);
-                memoryUse += level.width_ * level.height_ * 4;
-                delete[] rgbaData;
-            }
-        }
-    }
-
-    SetMemoryUse(memoryUse);
-    return true;
-}
-
-bool Texture2D::GetData(unsigned level, void* dest) const
-{
-    if (!object_.ptr_)
-    {
-        URHO3D_LOGERROR("No texture created, can not get data");
-        return false;
-    }
-
-    if (!dest)
-    {
-        URHO3D_LOGERROR("Null destination for getting data");
-        return false;
-    }
-
-    if (level >= levels_)
-    {
-        URHO3D_LOGERROR("Illegal mip level for getting data");
-        return false;
-    }
-
-    if (graphics_->IsDeviceLost())
-    {
-        URHO3D_LOGWARNING("Getting texture data while device is lost");
-        return false;
-    }
-
-    if (resolveDirty_)
-        graphics_->ResolveToTexture(const_cast<Texture2D*>(this));
-
-    int levelWidth = GetLevelWidth(level);
-    int levelHeight = GetLevelHeight(level);
-
-    D3DLOCKED_RECT d3dLockedRect;
-    RECT d3dRect;
-    d3dRect.left = 0;
-    d3dRect.top = 0;
-    d3dRect.right = levelWidth;
-    d3dRect.bottom = levelHeight;
-
-    IDirect3DSurface9* offscreenSurface = nullptr;
-    // Need to use a offscreen surface & GetRenderTargetData() for rendertargets
-    if (renderSurface_)
-    {
-        if (level != 0)
-        {
-            URHO3D_LOGERROR("Can only get mip level 0 data from a rendertarget");
-            return false;
-        }
-
-        // If multisampled, must copy the surface of the resolve texture instead of the multisampled surface
-        IDirect3DSurface9* resolveSurface = nullptr;
-        if (multiSample_ > 1)
-        {
-            HRESULT hr = ((IDirect3DTexture9*)object_.ptr_)->GetSurfaceLevel(0, (IDirect3DSurface9**)&resolveSurface);
-            if (FAILED(hr))
-            {
-                URHO3D_LOGD3DERROR("Could not get surface of the resolve texture", hr);
-                URHO3D_SAFE_RELEASE(resolveSurface);
-                return false;
-            }
-        }
-
-        IDirect3DDevice9* device = graphics_->GetImpl()->GetDevice();
-        HRESULT hr = device->CreateOffscreenPlainSurface((UINT)width_, (UINT)height_, (D3DFORMAT)format_,
-            D3DPOOL_SYSTEMMEM, &offscreenSurface, nullptr);
-        if (FAILED(hr))
-        {
-            URHO3D_LOGD3DERROR("Could not create surface for getting rendertarget data", hr);
-            URHO3D_SAFE_RELEASE(offscreenSurface)
-            URHO3D_SAFE_RELEASE(resolveSurface);
-            return false;
-        }
-
-        if (resolveSurface)
-            hr = device->GetRenderTargetData(resolveSurface, offscreenSurface);
-        else
-            hr = device->GetRenderTargetData((IDirect3DSurface9*)renderSurface_->GetSurface(), offscreenSurface);
-        URHO3D_SAFE_RELEASE(resolveSurface);
-
-        if (FAILED(hr))
-        {
-            URHO3D_LOGD3DERROR("Could not get rendertarget data", hr);
-            URHO3D_SAFE_RELEASE(offscreenSurface);
-            return false;
-        }
-
-        hr = offscreenSurface->LockRect(&d3dLockedRect, &d3dRect, D3DLOCK_READONLY);
-        if (FAILED(hr))
-        {
-            URHO3D_LOGD3DERROR("Could not lock surface for getting rendertarget data", hr);
-            URHO3D_SAFE_RELEASE(offscreenSurface);
-            return false;
-        }
-    }
-    else
-    {
-        HRESULT hr = ((IDirect3DTexture9*)object_.ptr_)->LockRect(level, &d3dLockedRect, &d3dRect, D3DLOCK_READONLY);
-        if (FAILED(hr))
-        {
-            URHO3D_LOGD3DERROR("Could not lock texture", hr);
-            return false;
-        }
-    }
-
-    int height = levelHeight;
-    if (IsCompressed())
-        height = (height + 3) >> 2;
-
-    unsigned char* destPtr = (unsigned char*)dest;
-    unsigned rowSize = GetRowDataSize(levelWidth);
-    // GetRowDataSize() returns CPU-side (destination) data size, so need to convert for X8R8G8B8
-    if (format_ == D3DFMT_X8R8G8B8)
-        rowSize = rowSize / 3 * 4;
-
-    // Perform conversion to RGB / RGBA as necessary
-    switch (format_)
-    {
-    default:
-        for (int i = 0; i < height; ++i)
-        {
-            unsigned char* src = (unsigned char*)d3dLockedRect.pBits + i * d3dLockedRect.Pitch;
-            memcpy(destPtr, src, rowSize);
-            destPtr += rowSize;
-        }
-        break;
-
-    case D3DFMT_X8R8G8B8:
-        for (int i = 0; i < height; ++i)
-        {
-            unsigned char* src = (unsigned char*)d3dLockedRect.pBits + i * d3dLockedRect.Pitch;
-            for (int j = 0; j < levelWidth; ++j)
-            {
-                destPtr[2] = *src++;
-                destPtr[1] = *src++;
-                destPtr[0] = *src++;
-                ++src;
-                destPtr += 3;
-            }
-        }
-        break;
-
-    case D3DFMT_A8R8G8B8:
-        for (int i = 0; i < height; ++i)
-        {
-            unsigned char* src = (unsigned char*)d3dLockedRect.pBits + i * d3dLockedRect.Pitch;
-            for (int j = 0; j < levelWidth; ++j)
-            {
-                destPtr[2] = *src++;
-                destPtr[1] = *src++;
-                destPtr[0] = *src++;
-                destPtr[3] = *src++;
-                destPtr += 4;
-            }
-        }
-        break;
-    }
-
-    if (offscreenSurface)
-        offscreenSurface->UnlockRect();
-    else
-        ((IDirect3DTexture9*)object_.ptr_)->UnlockRect(level);
-
-    URHO3D_SAFE_RELEASE(offscreenSurface);
-    return true;
-}
-
-bool Texture2D::Create()
-{
-    Release();
-
-    if (!graphics_ || !width_ || !height_)
-        return false;
-
-    if (graphics_->IsDeviceLost())
-    {
-        URHO3D_LOGWARNING("Texture creation while device is lost");
-        return true;
-    }
-
-    if (multiSample_ > 1 && !autoResolve_)
-    {
-        URHO3D_LOGWARNING("Multisampled texture without autoresolve is not supported on Direct3D9");
-        autoResolve_ = true;
-    }
-
-    GraphicsImpl* impl = graphics_->GetImpl();
-
-    unsigned pool = usage_ > TEXTURE_STATIC ? D3DPOOL_DEFAULT : D3DPOOL_MANAGED;
-    unsigned d3dUsage = 0;
-
-    switch (usage_)
-    {
-    case TEXTURE_DYNAMIC:
-        d3dUsage |= D3DUSAGE_DYNAMIC;
-        break;
-    case TEXTURE_RENDERTARGET:
-        d3dUsage |= D3DUSAGE_RENDERTARGET;
-        if (requestedLevels_ != 1)
-        {
-            // Check mipmap autogeneration support
-            if (impl->CheckFormatSupport((D3DFORMAT)format_, D3DUSAGE_AUTOGENMIPMAP, D3DRTYPE_TEXTURE))
-            {
-                requestedLevels_ = 0;
-                d3dUsage |= D3DUSAGE_AUTOGENMIPMAP;
-            }
-            else
-                requestedLevels_ = 1;
-        }
-        break;
-    case TEXTURE_DEPTHSTENCIL:
-        d3dUsage |= D3DUSAGE_DEPTHSTENCIL;
-        // No mipmaps for depth-stencil textures
-        requestedLevels_ = 1;
-        break;
-    default:
-        break;
-    }
-
-    if (multiSample_ > 1)
-    {
-        // Fall back to non-multisampled if unsupported multisampling mode
-        if (!impl->CheckMultiSampleSupport((D3DFORMAT)format_,  multiSample_))
-        {
-            multiSample_ = 1;
-            autoResolve_ = false;
-        }
-    }
-
-    IDirect3DDevice9* device = graphics_->GetImpl()->GetDevice();
-    // If creating a depth-stencil texture, and it is not supported, create a depth-stencil surface instead
-    // Multisampled surfaces need also to be created this way
-    if (usage_ == TEXTURE_DEPTHSTENCIL && (multiSample_ > 1 || !graphics_->GetImpl()->CheckFormatSupport((D3DFORMAT)format_,
-        d3dUsage, D3DRTYPE_TEXTURE)))
-    {
-        HRESULT hr = device->CreateDepthStencilSurface(
-            (UINT)width_,
-            (UINT)height_,
-            (D3DFORMAT)format_,
-            (multiSample_ > 1) ? (D3DMULTISAMPLE_TYPE)multiSample_ : D3DMULTISAMPLE_NONE,
-            0,
-            FALSE,
-            (IDirect3DSurface9**)&renderSurface_->surface_,
-            nullptr);
-        if (FAILED(hr))
-        {
-            URHO3D_LOGD3DERROR("Could not create depth-stencil surface", hr);
-            URHO3D_SAFE_RELEASE(renderSurface_->surface_);
-            return false;
-        }
-
-        levels_ = 1;
-    }
-    else
-    {
-        HRESULT hr = graphics_->GetImpl()->GetDevice()->CreateTexture(
-            (UINT)width_,
-            (UINT)height_,
-            requestedLevels_,
-            d3dUsage,
-            (D3DFORMAT)format_,
-            (D3DPOOL)pool,
-            (IDirect3DTexture9**)&object_,
-            nullptr);
-        if (FAILED(hr))
-        {
-            URHO3D_LOGD3DERROR("Could not create texture", hr);
-            URHO3D_SAFE_RELEASE(object_.ptr_);
-            return false;
-        }
-
-        levels_ = ((IDirect3DTexture9*)object_.ptr_)->GetLevelCount();
-
-        // Create the multisampled rendertarget for rendering to if necessary
-        if (usage_ == TEXTURE_RENDERTARGET && multiSample_ > 1)
-        {
-            HRESULT hr = device->CreateRenderTarget(
-                (UINT)width_,
-                (UINT)height_,
-                (D3DFORMAT)format_,
-                (D3DMULTISAMPLE_TYPE)multiSample_,
-                0,
-                FALSE,
-                (IDirect3DSurface9**)&renderSurface_->surface_,
-                nullptr);
-            if (FAILED(hr))
-            {
-                URHO3D_LOGD3DERROR("Could not create multisampled rendertarget surface", hr);
-                URHO3D_SAFE_RELEASE(renderSurface_->surface_);
-                return false;
-            }
-        }
-        else if (usage_ >= TEXTURE_RENDERTARGET)
-        {
-            // Else use the texture surface directly for rendering
-            hr = ((IDirect3DTexture9*)object_.ptr_)->GetSurfaceLevel(0, (IDirect3DSurface9**)&renderSurface_->surface_);
-            if (FAILED(hr))
-            {
-                URHO3D_LOGD3DERROR("Could not get rendertarget surface", hr);
-                URHO3D_SAFE_RELEASE(renderSurface_->surface_);
-                return false;
-            }
-        }
-    }
-
-    return true;
-}
-
-}
-=======
 //
 // Copyright (c) 2008-2022 the Urho3D project.
 //
@@ -728,7 +86,7 @@
 
 bool Texture2D::SetData(unsigned level, int x, int y, int width, int height, const void* data)
 {
-    URHO3D_PROFILE(SetTextureData);
+    URHO3D_PROFILE("SetTextureData");
 
     if (!object_.ptr_)
     {
@@ -906,7 +264,8 @@
         // If image was previously compressed, reset number of requested levels to avoid error if level count is too high for new size
         if (IsCompressed() && requestedLevels_ > 1)
             requestedLevels_ = 0;
-        SetSize(levelWidth, levelHeight, format);
+        if (width_ != levelWidth || height_ != levelHeight || format != format_ || !object_.ptr_)
+            SetSize(levelWidth, levelHeight, format, usage_);
 
         for (unsigned i = 0; i < levels_; ++i)
         {
@@ -945,7 +304,8 @@
         height /= (1 << mipsToSkip);
 
         SetNumLevels(Max((levels - mipsToSkip), 1U));
-        SetSize(width, height, format);
+        if (width_ != width || height_ != height || format != format_ || !object_.ptr_)
+            SetSize(width, height, format, usage_);
 
         for (unsigned i = 0; i < levels_ && i < levels - mipsToSkip; ++i)
         {
@@ -1277,5 +637,4 @@
     return true;
 }
 
-}
->>>>>>> 76146c80
+}