<<<<<<< HEAD
//
// Copyright (c) 2008-2020 the Urho3D project.
//
// Permission is hereby granted, free of charge, to any person obtaining a copy
// of this software and associated documentation files (the "Software"), to deal
// in the Software without restriction, including without limitation the rights
// to use, copy, modify, merge, publish, distribute, sublicense, and/or sell
// copies of the Software, and to permit persons to whom the Software is
// furnished to do so, subject to the following conditions:
//
// The above copyright notice and this permission notice shall be included in
// all copies or substantial portions of the Software.
//
// THE SOFTWARE IS PROVIDED "AS IS", WITHOUT WARRANTY OF ANY KIND, EXPRESS OR
// IMPLIED, INCLUDING BUT NOT LIMITED TO THE WARRANTIES OF MERCHANTABILITY,
// FITNESS FOR A PARTICULAR PURPOSE AND NONINFRINGEMENT. IN NO EVENT SHALL THE
// AUTHORS OR COPYRIGHT HOLDERS BE LIABLE FOR ANY CLAIM, DAMAGES OR OTHER
// LIABILITY, WHETHER IN AN ACTION OF CONTRACT, TORT OR OTHERWISE, ARISING FROM,
// OUT OF OR IN CONNECTION WITH THE SOFTWARE OR THE USE OR OTHER DEALINGS IN
// THE SOFTWARE.
//

#include "../Precompiled.h"

#include "../Core/Context.h"
#include "../Core/Profiler.h"
#include "../Graphics/AnimatedModel.h"
#include "../Graphics/Animation.h"
#include "../Graphics/AnimationController.h"
#include "../Graphics/AnimationState.h"
#include "../IO/FileSystem.h"
#include "../IO/Log.h"
#include "../IO/MemoryBuffer.h"
#include "../Resource/ResourceCache.h"
#include "../Scene/Scene.h"
#include "../Scene/SceneEvents.h"

#include <EASTL/sort.h>

#include "../DebugNew.h"

namespace Urho3D
{

namespace
{

bool CompareLayers(const SharedPtr<AnimationState>& lhs, const SharedPtr<AnimationState>& rhs)
{
    return lhs->GetLayer() < rhs->GetLayer();
}

}

static const unsigned char CTRL_LOOPED = 0x1;
static const unsigned char CTRL_STARTBONE = 0x2;
static const unsigned char CTRL_AUTOFADE = 0x4;
static const unsigned char CTRL_SETTIME = 0x08;
static const unsigned char CTRL_SETWEIGHT = 0x10;
static const unsigned char CTRL_REMOVEONCOMPLETION = 0x20;
static const unsigned char CTRL_ADDITIVE = 0x40;
static const float EXTRA_ANIM_FADEOUT_TIME = 0.1f;
static const float COMMAND_STAY_TIME = 0.25f;
static const unsigned MAX_NODE_ANIMATION_STATES = 256;

extern const char* LOGIC_CATEGORY;

AnimationController::AnimationController(Context* context) :
    AnimationStateSource(context)
{
}

AnimationController::~AnimationController() = default;

void AnimationController::RegisterObject(Context* context)
{
    context->RegisterFactory<AnimationController>(LOGIC_CATEGORY);

    URHO3D_ACCESSOR_ATTRIBUTE("Is Enabled", IsEnabled, SetEnabled, bool, true, AM_DEFAULT);
    URHO3D_MIXED_ACCESSOR_ATTRIBUTE("Animations", GetAnimationsAttr, SetAnimationsAttr, VariantVector, Variant::emptyVariantVector,
        AM_FILE | AM_NOEDIT);
    URHO3D_ACCESSOR_ATTRIBUTE("Network Animations", GetNetAnimationsAttr, SetNetAnimationsAttr, ea::vector<unsigned char>,
        Variant::emptyBuffer, AM_NET | AM_LATESTDATA | AM_NOEDIT);
    URHO3D_MIXED_ACCESSOR_ATTRIBUTE("Node Animation States", GetNodeAnimationStatesAttr, SetNodeAnimationStatesAttr, VariantVector,
        Variant::emptyVariantVector, AM_FILE | AM_NOEDIT | AM_READONLY);
    URHO3D_MIXED_ACCESSOR_ATTRIBUTE("Animation States", GetAnimationStatesAttr, SetAnimationStatesAttr, VariantVector,
        Variant::emptyVariantVector, AM_FILE | AM_NOEDIT);
}

void AnimationController::ApplyAttributes()
{
    ConnectToAnimatedModel();
}

void AnimationController::OnSetEnabled()
{
    Scene* scene = GetScene();
    if (scene)
    {
        if (IsEnabledEffective())
            SubscribeToEvent(scene, E_SCENEPOSTUPDATE, URHO3D_HANDLER(AnimationController, HandleScenePostUpdate));
        else
            UnsubscribeFromEvent(scene, E_SCENEPOSTUPDATE);
    }
}

void AnimationController::Update(float timeStep)
{
    // Loop through animations
    for (unsigned i = 0; i < animations_.size();)
    {
        AnimationControl& ctrl = animations_[i];
        AnimationState* state = GetAnimationState(ctrl.hash_);
        bool remove = false;

        if (!state)
            remove = true;
        else
        {
            // Advance the animation
            if (ctrl.speed_ != 0.0f)
                state->AddTime(ctrl.speed_ * timeStep);

            float targetWeight = ctrl.targetWeight_;
            float fadeTime = ctrl.fadeTime_;

            // If non-looped animation at the end, activate autofade as applicable
            if (!state->IsLooped() && state->GetTime() >= state->GetLength() && ctrl.autoFadeTime_ > 0.0f)
            {
                targetWeight = 0.0f;
                fadeTime = ctrl.autoFadeTime_;
            }

            // Process weight fade
            float currentWeight = state->GetWeight();
            if (currentWeight != targetWeight)
            {
                if (fadeTime > 0.0f)
                {
                    float weightDelta = 1.0f / fadeTime * timeStep;
                    if (currentWeight < targetWeight)
                        currentWeight = Min(currentWeight + weightDelta, targetWeight);
                    else if (currentWeight > targetWeight)
                        currentWeight = Max(currentWeight - weightDelta, targetWeight);
                    state->SetWeight(currentWeight);
                }
                else
                    state->SetWeight(targetWeight);
            }

            // Remove if weight zero and target weight zero
            if (state->GetWeight() == 0.0f && (targetWeight == 0.0f || fadeTime == 0.0f) && ctrl.removeOnCompletion_)
                remove = true;
        }

        // Decrement the command time-to-live values
        if (ctrl.setTimeTtl_ > 0.0f)
            ctrl.setTimeTtl_ = Max(ctrl.setTimeTtl_ - timeStep, 0.0f);
        if (ctrl.setWeightTtl_ > 0.0f)
            ctrl.setWeightTtl_ = Max(ctrl.setWeightTtl_ - timeStep, 0.0f);

        if (remove)
        {
            if (state)
                RemoveAnimationState(state);
            animations_.erase_at(i);
            MarkNetworkUpdate();
        }
        else
            ++i;
    }

    // Sort animation states if necessary
    if (animationStateOrderDirty_)
    {
        ea::sort(animationStates_.begin(), animationStates_.end(), CompareLayers);
        animationStateOrderDirty_ = false;
    }

    // Update animation tracks if necessary
    for (AnimationState* state : animationStates_)
    {
        if (state->AreTracksDirty())
            UpdateAnimationStateTracks(state);
    }

    // Node hierarchy animations need to be applied manually
    for (AnimationState* state : animationStates_)
    {
        state->ApplyNodeTracks();
        state->ApplyAttributeTracks();
    }
}

bool AnimationController::Play(const ea::string& name, unsigned char layer, bool looped, float fadeInTime)
{
    // Get the animation resource first to be able to get the canonical resource name
    // (avoids potential adding of duplicate animations)
    auto* newAnimation = GetSubsystem<ResourceCache>()->GetResource<Animation>(name);
    if (!newAnimation)
        return false;

    // Check if already exists
    unsigned index;
    AnimationState* state;
    FindAnimation(newAnimation->GetName(), index, state);

    if (!state)
    {
        state = AddAnimationState(newAnimation);
        if (!state)
            return false;
    }

    if (index == M_MAX_UNSIGNED)
    {
        AnimationControl newControl;
        newControl.name_ = newAnimation->GetName();
        newControl.hash_ = newAnimation->GetNameHash();
        animations_.push_back(newControl);
        index = animations_.size() - 1;
    }

    state->SetLayer(layer);
    state->SetLooped(looped);
    animations_[index].targetWeight_ = 1.0f;
    animations_[index].fadeTime_ = fadeInTime;

    MarkNetworkUpdate();
    return true;
}

bool AnimationController::PlayExclusive(const ea::string& name, unsigned char layer, bool looped, float fadeTime)
{
    bool success = Play(name, layer, looped, fadeTime);

    // Fade other animations only if successfully started the new one
    if (success)
        FadeOthers(name, 0.0f, fadeTime);

    return success;
}

bool AnimationController::Stop(const ea::string& name, float fadeOutTime)
{
    unsigned index;
    AnimationState* state;
    FindAnimation(name, index, state);
    if (index != M_MAX_UNSIGNED)
    {
        animations_[index].targetWeight_ = 0.0f;
        animations_[index].fadeTime_ = fadeOutTime;
        MarkNetworkUpdate();
    }

    return index != M_MAX_UNSIGNED || state != nullptr;
}

void AnimationController::StopLayer(unsigned char layer, float fadeOutTime)
{
    bool needUpdate = false;
    for (auto i = animations_.begin(); i != animations_.end(); ++i)
    {
        AnimationState* state = GetAnimationState(i->hash_);
        if (state && state->GetLayer() == layer)
        {
            i->targetWeight_ = 0.0f;
            i->fadeTime_ = fadeOutTime;
            needUpdate = true;
        }
    }

    if (needUpdate)
        MarkNetworkUpdate();
}

void AnimationController::StopAll(float fadeOutTime)
{
    if (animations_.size())
    {
        for (auto i = animations_.begin(); i != animations_.end(); ++i)
        {
            i->targetWeight_ = 0.0f;
            i->fadeTime_ = fadeOutTime;
        }

        MarkNetworkUpdate();
    }
}

bool AnimationController::Fade(const ea::string& name, float targetWeight, float fadeTime)
{
    unsigned index;
    AnimationState* state;
    FindAnimation(name, index, state);
    if (index == M_MAX_UNSIGNED)
        return false;

    animations_[index].targetWeight_ = Clamp(targetWeight, 0.0f, 1.0f);
    animations_[index].fadeTime_ = fadeTime;
    MarkNetworkUpdate();
    return true;
}

bool AnimationController::FadeOthers(const ea::string& name, float targetWeight, float fadeTime)
{
    unsigned index;
    AnimationState* state;
    FindAnimation(name, index, state);
    if (index == M_MAX_UNSIGNED || !state)
        return false;

    unsigned char layer = state->GetLayer();

    bool needUpdate = false;
    for (unsigned i = 0; i < animations_.size(); ++i)
    {
        if (i != index)
        {
            AnimationControl& control = animations_[i];
            AnimationState* otherState = GetAnimationState(control.hash_);
            if (otherState && otherState->GetLayer() == layer)
            {
                control.targetWeight_ = Clamp(targetWeight, 0.0f, 1.0f);
                control.fadeTime_ = fadeTime;
                needUpdate = true;
            }
        }
    }

    if (needUpdate)
        MarkNetworkUpdate();
    return true;
}

bool AnimationController::SetLayer(const ea::string& name, unsigned char layer)
{
    AnimationState* state = GetAnimationState(name);
    if (!state)
        return false;

    state->SetLayer(layer);
    MarkNetworkUpdate();
    return true;
}

bool AnimationController::SetStartBone(const ea::string& name, const ea::string& startBoneName)
{
    AnimationState* state = GetAnimationState(name);
    if (!state)
        return false;

    state->SetStartBone(startBoneName);
    MarkNetworkUpdate();
    return true;
}

bool AnimationController::SetTime(const ea::string& name, float time)
{
    unsigned index;
    AnimationState* state;
    FindAnimation(name, index, state);
    if (index == M_MAX_UNSIGNED || !state)
        return false;

    time = Clamp(time, 0.0f, state->GetLength());
    state->SetTime(time);
    // Prepare "set time" command for network replication
    animations_[index].setTime_ = (unsigned short)(time / state->GetLength() * 65535.0f);
    animations_[index].setTimeTtl_ = COMMAND_STAY_TIME;
    ++animations_[index].setTimeRev_;
    MarkNetworkUpdate();
    return true;
}

bool AnimationController::SetSpeed(const ea::string& name, float speed)
{
    unsigned index;
    AnimationState* state;
    FindAnimation(name, index, state);
    if (index == M_MAX_UNSIGNED)
        return false;

    animations_[index].speed_ = speed;
    MarkNetworkUpdate();
    return true;
}

bool AnimationController::SetWeight(const ea::string& name, float weight)
{
    unsigned index;
    AnimationState* state;
    FindAnimation(name, index, state);
    if (index == M_MAX_UNSIGNED || !state)
        return false;

    weight = Clamp(weight, 0.0f, 1.0f);
    state->SetWeight(weight);
    // Prepare "set weight" command for network replication
    animations_[index].setWeight_ = (unsigned char)(weight * 255.0f);
    animations_[index].setWeightTtl_ = COMMAND_STAY_TIME;
    ++animations_[index].setWeightRev_;
    // Cancel any ongoing weight fade
    animations_[index].targetWeight_ = weight;
    animations_[index].fadeTime_ = 0.0f;

    MarkNetworkUpdate();
    return true;
}

bool AnimationController::SetRemoveOnCompletion(const ea::string& name, bool removeOnCompletion)
{
    unsigned index;
    AnimationState* state;
    FindAnimation(name, index, state);
    if (index == M_MAX_UNSIGNED || !state)
        return false;

    animations_[index].removeOnCompletion_ = removeOnCompletion;
    MarkNetworkUpdate();
    return true;
}

bool AnimationController::SetLooped(const ea::string& name, bool enable)
{
    AnimationState* state = GetAnimationState(name);
    if (!state)
        return false;

    state->SetLooped(enable);
    MarkNetworkUpdate();
    return true;
}

bool AnimationController::SetBlendMode(const ea::string& name, AnimationBlendMode mode)
{
    AnimationState* state = GetAnimationState(name);
    if (!state)
        return false;

    state->SetBlendMode(mode);
    MarkNetworkUpdate();
    return true;
}

bool AnimationController::SetAutoFade(const ea::string& name, float fadeOutTime)
{
    unsigned index;
    AnimationState* state;
    FindAnimation(name, index, state);
    if (index == M_MAX_UNSIGNED)
        return false;

    animations_[index].autoFadeTime_ = Max(fadeOutTime, 0.0f);
    MarkNetworkUpdate();
    return true;
}

bool AnimationController::IsPlaying(const ea::string& name) const
{
    unsigned index;
    AnimationState* state;
    FindAnimation(name, index, state);
    return index != M_MAX_UNSIGNED;
}

bool AnimationController::IsPlaying(unsigned char layer) const
{
    for (auto i = animations_.begin(); i != animations_.end(); ++i)
    {
        AnimationState* state = GetAnimationState(i->hash_);
        if (state && state->GetLayer() == layer)
            return true;
    }

    return false;
}

bool AnimationController::IsFadingIn(const ea::string& name) const
{
    unsigned index;
    AnimationState* state;
    FindAnimation(name, index, state);
    if (index == M_MAX_UNSIGNED || !state)
        return false;

    return animations_[index].fadeTime_ && animations_[index].targetWeight_ > state->GetWeight();
}

bool AnimationController::IsFadingOut(const ea::string& name) const
{
    unsigned index;
    AnimationState* state;
    FindAnimation(name, index, state);
    if (index == M_MAX_UNSIGNED || !state)
        return false;

    return (animations_[index].fadeTime_ && animations_[index].targetWeight_ < state->GetWeight())
           || (!state->IsLooped() && state->GetTime() >= state->GetLength() && animations_[index].autoFadeTime_);
}

bool AnimationController::IsAtEnd(const ea::string& name) const
{
    unsigned index;
    AnimationState* state;
    FindAnimation(name, index, state);
    if (index == M_MAX_UNSIGNED || !state)
        return false;
    else
        return state->GetTime() >= state->GetLength();
}

unsigned char AnimationController::GetLayer(const ea::string& name) const
{
    AnimationState* state = GetAnimationState(name);
    return (unsigned char)(state ? state->GetLayer() : 0);
}

float AnimationController::GetTime(const ea::string& name) const
{
    AnimationState* state = GetAnimationState(name);
    return state ? state->GetTime() : 0.0f;
}

float AnimationController::GetWeight(const ea::string& name) const
{
    AnimationState* state = GetAnimationState(name);
    return state ? state->GetWeight() : 0.0f;
}

bool AnimationController::IsLooped(const ea::string& name) const
{
    AnimationState* state = GetAnimationState(name);
    return state ? state->IsLooped() : false;
}

AnimationBlendMode AnimationController::GetBlendMode(const ea::string& name) const
{
    AnimationState* state = GetAnimationState(name);
    return state ? state->GetBlendMode() : ABM_LERP;
}

float AnimationController::GetLength(const ea::string& name) const
{
    AnimationState* state = GetAnimationState(name);
    return state ? state->GetLength() : 0.0f;
}

float AnimationController::GetSpeed(const ea::string& name) const
{
    unsigned index;
    AnimationState* state;
    FindAnimation(name, index, state);
    return index != M_MAX_UNSIGNED ? animations_[index].speed_ : 0.0f;
}

float AnimationController::GetFadeTarget(const ea::string& name) const
{
    unsigned index;
    AnimationState* state;
    FindAnimation(name, index, state);
    return index != M_MAX_UNSIGNED ? animations_[index].targetWeight_ : 0.0f;
}

float AnimationController::GetFadeTime(const ea::string& name) const
{
    unsigned index;
    AnimationState* state;
    FindAnimation(name, index, state);
    return index != M_MAX_UNSIGNED ? animations_[index].fadeTime_ : 0.0f;
}

float AnimationController::GetAutoFade(const ea::string& name) const
{
    unsigned index;
    AnimationState* state;
    FindAnimation(name, index, state);
    return index != M_MAX_UNSIGNED ? animations_[index].autoFadeTime_ : 0.0f;
}

bool AnimationController::GetRemoveOnCompletion(const ea::string& name) const
{
    unsigned index;
    AnimationState* state;
    FindAnimation(name, index, state);
    return index != M_MAX_UNSIGNED ? animations_[index].removeOnCompletion_ : false;
}

AnimationState* AnimationController::GetAnimationState(const ea::string& name) const
{
    return GetAnimationState(StringHash(name));
}

AnimationState* AnimationController::GetAnimationState(StringHash nameHash) const
{
    for (auto i = animationStates_.begin(); i != animationStates_.end(); ++i)
    {
        Animation* animation = (*i)->GetAnimation();
        if (animation->GetNameHash() == nameHash || animation->GetAnimationNameHash() == nameHash)
            return *i;
    }

    return nullptr;
}

void AnimationController::SetAnimationsAttr(const VariantVector& value)
{
    animations_.clear();
    animations_.reserve(value.size() / 5);  // Incomplete data is discarded
    unsigned index = 0;
    while (index + 4 < value.size())    // Prevent out-of-bound index access
    {
        AnimationControl newControl;
        newControl.name_ = value[index++].GetString();
        newControl.hash_ = StringHash(newControl.name_);
        newControl.speed_ = value[index++].GetFloat();
        newControl.targetWeight_ = value[index++].GetFloat();
        newControl.fadeTime_ = value[index++].GetFloat();
        newControl.autoFadeTime_ = value[index++].GetFloat();
        animations_.push_back(newControl);
    }
}

void AnimationController::SetNetAnimationsAttr(const ea::vector<unsigned char>& value)
{
    MemoryBuffer buf(value);

    auto* model = GetComponent<AnimatedModel>();

    // Check which animations we need to remove
    ea::hash_set<StringHash> processedAnimations;

    unsigned numAnimations = buf.ReadVLE();
    while (numAnimations--)
    {
        ea::string animName = buf.ReadString();
        StringHash animHash(animName);
        processedAnimations.insert(animHash);

        // Check if the animation state exists. If not, add new
        AnimationState* state = GetAnimationState(animHash);
        if (!state)
        {
            auto* newAnimation = GetSubsystem<ResourceCache>()->GetResource<Animation>(animName);
            state = AddAnimationState(newAnimation);
            if (!state)
            {
                URHO3D_LOGERROR("Animation update applying aborted due to unknown animation");
                return;
            }
        }
        // Check if the internal control structure exists. If not, add new
        unsigned index;
        for (index = 0; index < animations_.size(); ++index)
        {
            if (animations_[index].hash_ == animHash)
                break;
        }
        if (index == animations_.size())
        {
            AnimationControl newControl;
            newControl.name_ = animName;
            newControl.hash_ = animHash;
            animations_.push_back(newControl);
        }

        unsigned char ctrl = buf.ReadUByte();
        state->SetLayer(buf.ReadUByte());
        state->SetLooped((ctrl & CTRL_LOOPED) != 0);
        state->SetBlendMode((ctrl & CTRL_ADDITIVE) != 0 ? ABM_ADDITIVE : ABM_LERP);
        animations_[index].speed_ = (float)buf.ReadShort() / 2048.0f; // 11 bits of decimal precision, max. 16x playback speed
        animations_[index].targetWeight_ = (float)buf.ReadUByte() / 255.0f; // 8 bits of decimal precision
        animations_[index].fadeTime_ = (float)buf.ReadUByte() / 64.0f; // 6 bits of decimal precision, max. 4 seconds fade
        if (ctrl & CTRL_STARTBONE)
        {
            const ea::string startBoneName = buf.ReadString();
            state->SetStartBone(startBoneName);
        }
        else
            state->SetStartBone("");
        if (ctrl & CTRL_AUTOFADE)
            animations_[index].autoFadeTime_ = (float)buf.ReadUByte() / 64.0f; // 6 bits of decimal precision, max. 4 seconds fade
        else
            animations_[index].autoFadeTime_ = 0.0f;

        animations_[index].removeOnCompletion_ = (ctrl & CTRL_REMOVEONCOMPLETION) != 0;

        if (ctrl & CTRL_SETTIME)
        {
            unsigned char setTimeRev = buf.ReadUByte();
            unsigned short setTime = buf.ReadUShort();
            // Apply set time command only if revision differs
            if (setTimeRev != animations_[index].setTimeRev_)
            {
                state->SetTime(((float)setTime / 65535.0f) * state->GetLength());
                animations_[index].setTimeRev_ = setTimeRev;
            }
        }
        if (ctrl & CTRL_SETWEIGHT)
        {
            unsigned char setWeightRev = buf.ReadUByte();
            unsigned char setWeight = buf.ReadUByte();
            // Apply set weight command only if revision differs
            if (setWeightRev != animations_[index].setWeightRev_)
            {
                state->SetWeight((float)setWeight / 255.0f);
                animations_[index].setWeightRev_ = setWeightRev;
            }
        }
    }

    // Set any extra animations to fade out
    for (auto i = animations_.begin(); i != animations_.end(); ++i)
    {
        if (!processedAnimations.contains(i->hash_))
        {
            i->targetWeight_ = 0.0f;
            i->fadeTime_ = EXTRA_ANIM_FADEOUT_TIME;
        }
    }
}

void AnimationController::SetNodeAnimationStatesAttr(const VariantVector& value)
{
    auto* cache = GetSubsystem<ResourceCache>();
    animationStates_.clear();
    unsigned index = 0;
    unsigned numStates = index < value.size() ? value[index++].GetUInt() : 0;
    // Prevent negative or overly large value being assigned from the editor
    if (numStates > M_MAX_INT)
        numStates = 0;
    if (numStates > MAX_NODE_ANIMATION_STATES)
        numStates = MAX_NODE_ANIMATION_STATES;

    animationStates_.reserve(numStates);
    while (numStates--)
    {
        if (index + 2 < value.size())
        {
            // Note: null animation is allowed here for editing
            const ResourceRef& animRef = value[index++].GetResourceRef();
            SharedPtr<AnimationState> newState(new AnimationState(this, GetNode(), cache->GetResource<Animation>(animRef.name_)));
            animationStates_.push_back(newState);

            newState->SetLooped(value[index++].GetBool());
            newState->SetTime(value[index++].GetFloat());
        }
        else
        {
            // If not enough data, just add an empty animation state
            SharedPtr<AnimationState> newState(new AnimationState(this, GetNode(), nullptr));
            animationStates_.push_back(newState);
        }
    }

    MarkAnimationStateOrderDirty();
    MarkAnimationStateTracksDirty();
}

VariantVector AnimationController::GetAnimationsAttr() const
{
    VariantVector ret;
    ret.reserve(animations_.size() * 5);
    for (auto i = animations_.begin(); i != animations_.end(); ++i)
    {
        ret.push_back(i->name_);
        ret.push_back(i->speed_);
        ret.push_back(i->targetWeight_);
        ret.push_back(i->fadeTime_);
        ret.push_back(i->autoFadeTime_);
    }
    return ret;
}

const ea::vector<unsigned char>& AnimationController::GetNetAnimationsAttr() const
{
    attrBuffer_.Clear();

    auto* model = GetComponent<AnimatedModel>();

    unsigned validAnimations = 0;
    for (auto i = animations_.begin(); i != animations_.end(); ++i)
    {
        if (GetAnimationState(i->hash_))
            ++validAnimations;
    }

    attrBuffer_.WriteVLE(validAnimations);
    for (auto i = animations_.begin(); i != animations_.end(); ++i)
    {
        AnimationState* state = GetAnimationState(i->hash_);
        if (!state)
            continue;

        unsigned char ctrl = 0;
        if (state->IsLooped())
            ctrl |= CTRL_LOOPED;
        if (state->GetBlendMode() == ABM_ADDITIVE)
            ctrl |= CTRL_ADDITIVE;
        if (!state->GetStartBone().empty())
            ctrl |= CTRL_STARTBONE;
        if (i->autoFadeTime_ > 0.0f)
            ctrl |= CTRL_AUTOFADE;
        if (i->removeOnCompletion_)
            ctrl |= CTRL_REMOVEONCOMPLETION;
        if (i->setTimeTtl_ > 0.0f)
            ctrl |= CTRL_SETTIME;
        if (i->setWeightTtl_ > 0.0f)
            ctrl |= CTRL_SETWEIGHT;

        attrBuffer_.WriteString(i->name_);
        attrBuffer_.WriteUByte(ctrl);
        attrBuffer_.WriteUByte(state->GetLayer());
        attrBuffer_.WriteShort((short)Clamp(i->speed_ * 2048.0f, -32767.0f, 32767.0f));
        attrBuffer_.WriteUByte((unsigned char)(i->targetWeight_ * 255.0f));
        attrBuffer_.WriteUByte((unsigned char)Clamp(i->fadeTime_ * 64.0f, 0.0f, 255.0f));
        if (ctrl & CTRL_STARTBONE)
            attrBuffer_.WriteString(state->GetStartBone());
        if (ctrl & CTRL_AUTOFADE)
            attrBuffer_.WriteUByte((unsigned char)Clamp(i->autoFadeTime_ * 64.0f, 0.0f, 255.0f));
        if (ctrl & CTRL_SETTIME)
        {
            attrBuffer_.WriteUByte(i->setTimeRev_);
            attrBuffer_.WriteUShort(i->setTime_);
        }
        if (ctrl & CTRL_SETWEIGHT)
        {
            attrBuffer_.WriteUByte(i->setWeightRev_);
            attrBuffer_.WriteUByte(i->setWeight_);
        }
    }

    return attrBuffer_.GetBuffer();
}

VariantVector AnimationController::GetNodeAnimationStatesAttr() const
{
    URHO3D_LOGERROR("AnimationController::GetNodeAnimationStatesAttr is deprecated");
    return Variant::emptyVariantVector;
}

void AnimationController::SetAnimationStatesAttr(const VariantVector& value)
{
    auto* cache = GetSubsystem<ResourceCache>();
    auto* model = GetComponent<AnimatedModel>();

    animationStates_.clear();
    animationStates_.reserve(value.size() / 7);
    unsigned index = 0;
    while (index + 6 < value.size())
    {
        const ResourceRef& animRef = value[index++].GetResourceRef();
        const ea::string& startBoneName = value[index++].GetString();
        const bool isLooped = value[index++].GetBool();
        const float weight = value[index++].GetFloat();
        const float time = value[index++].GetFloat();
        const auto layer = static_cast<unsigned char>(value[index++].GetInt());
        const auto blendMode = static_cast<AnimationBlendMode>(value[index++].GetInt());

        // Create new animation state
        if (const auto animation = cache->GetResource<Animation>(animRef.name_))
        {
            AnimationState* newState = AddAnimationState(animation);

            // Setup new animation state
            newState->SetStartBone(startBoneName);
            newState->SetLooped(isLooped);
            newState->SetWeight(weight);
            newState->SetTime(time);
            newState->SetLayer(layer);
            newState->SetBlendMode(blendMode);
        }
    }

    MarkAnimationStateOrderDirty();
    MarkAnimationStateTracksDirty();
}

VariantVector AnimationController::GetAnimationStatesAttr() const
{
    VariantVector ret;
    ret.reserve(animationStates_.size() * 7);
    for (AnimationState* state : animationStates_)
    {
        Animation* animation = state->GetAnimation();
        ret.push_back(GetResourceRef(animation, Animation::GetTypeStatic()));
        ret.push_back(state->GetStartBone());
        ret.push_back(state->IsLooped());
        ret.push_back(state->GetWeight());
        ret.push_back(state->GetTime());
        ret.push_back((int) state->GetLayer());
        ret.push_back((int) state->GetBlendMode());
    }
    return ret;
}

void AnimationController::OnNodeSet(Node* node)
{
    ConnectToAnimatedModel();
}

void AnimationController::OnSceneSet(Scene* scene)
{
    if (scene && IsEnabledEffective())
        SubscribeToEvent(scene, E_SCENEPOSTUPDATE, URHO3D_HANDLER(AnimationController, HandleScenePostUpdate));
    else if (!scene)
        UnsubscribeFromEvent(E_SCENEPOSTUPDATE);
}

AnimationState* AnimationController::AddAnimationState(Animation* animation)
{
    if (!animation)
        return nullptr;

    auto* model = GetComponent<AnimatedModel>();
    if (model)
        animationStates_.emplace_back(new AnimationState(this, model, animation));
    else
        animationStates_.emplace_back(new AnimationState(this, node_, animation));

    MarkAnimationStateOrderDirty();
    return animationStates_.back();
}

void AnimationController::RemoveAnimationState(AnimationState* state)
{
    if (!state)
        return;

    const auto iter = ea::find(animationStates_.begin(), animationStates_.end(), state);
    if (iter != animationStates_.end())
        animationStates_.erase(iter);
}

void AnimationController::FindAnimation(const ea::string& name, unsigned& index, AnimationState*& state) const
{
    StringHash nameHash(GetInternalPath(name));

    // Find the AnimationState
    state = GetAnimationState(nameHash);
    if (state)
    {
        // Either a resource name or animation name may be specified. We store resource names, so correct the hash if necessary
        nameHash = state->GetAnimation()->GetNameHash();
    }

    // Find the internal control structure
    index = M_MAX_UNSIGNED;
    for (unsigned i = 0; i < animations_.size(); ++i)
    {
        if (animations_[i].hash_ == nameHash)
        {
            index = i;
            break;
        }
    }
}

void AnimationController::HandleScenePostUpdate(StringHash eventType, VariantMap& eventData)
{
    using namespace ScenePostUpdate;

    Update(eventData[P_TIMESTEP].GetFloat());
}

void AnimationController::MarkAnimationStateTracksDirty()
{
    for (AnimationState* state : animationStates_)
        state->MarkTracksDirty();
}

AnimatedAttributeReference AnimationController::ParseAnimatablePath(ea::string_view path, Node* startNode)
{
    if (path.empty())
    {
        URHO3D_LOGWARNING("Variant animation track name must not be empty");
        return {};
    }

    Node* animatedNode = startNode;
    ea::string_view attributePath = path;

    // Resolve path to node if necessary
    if (path[0] != '@')
    {
        const auto sep = path.find("/@");
        if (sep == ea::string_view::npos)
        {
            URHO3D_LOGWARNING("Path must end with attribute reference like /@StaticModel/Model");
            return {};
        }

        const ea::string_view nodePath = path.substr(0, sep);
        animatedNode = startNode->FindChild(nodePath);
        if (!animatedNode)
        {
            URHO3D_LOGWARNING("Path to node '{}' cannot be resolved", nodePath);
            return {};
        }

        attributePath = path.substr(sep + 1);
    }

    AnimatedAttributeReference result;

    // Special cases:
    // 1) if Node variables are referenced, individual variables are supported
    // 2) if AnimatedModel morphs are referenced, individual morphs are supported
    static const ea::string_view variablesPath = "@/Variables/";
    static const ea::string_view animatedModelPath = "@AnimatedModel";
    if (attributePath.starts_with(variablesPath))
    {
        const StringHash variableNameHash = attributePath.substr(variablesPath.size());
        result.attributeType_ = AnimatedAttributeType::NodeVariables;
        result.subAttributeKey_ = variableNameHash.Value();
        attributePath = attributePath.substr(0, variablesPath.size() - 1);
    }
    else if (attributePath.starts_with(animatedModelPath))
    {
        if (const auto sep1 = attributePath.find('/'); sep1 != ea::string_view::npos)
        {
            if (const auto sep2 = attributePath.find('/', sep1 + 1); sep2 != ea::string_view::npos)
            {
                // TODO(string): Refactor StringUtils
                result.attributeType_ = AnimatedAttributeType::AnimatedModelMorphs;
                result.subAttributeKey_ = ToUInt(ea::string(attributePath.substr(sep2 + 1)));
                attributePath = attributePath.substr(0, sep2);
            }
        }
    }

    // Parse path to component and attribute
    const auto& [serializable, attributeIndex] = animatedNode->FindComponentAttribute(attributePath);
    if (!serializable)
    {
        URHO3D_LOGWARNING("Path to attribute '{}' cannot be resolved", attributePath);
        return {};
    }

    result.serializable_ = serializable;
    result.attributeIndex_ = attributeIndex;
    return result;
}

Node* AnimationController::GetTrackNodeByNameHash(StringHash trackNameHash, Node* startBone) const
{
    // Empty track name means that we animate the node itself
    if (!trackNameHash)
        return node_;

    // If track name hash matches start bone name hash then we animate the start bone
    if (trackNameHash == startBone->GetNameHash())
        return startBone;

    return startBone->GetChild(trackNameHash, true);
}

void AnimationController::UpdateAnimationStateTracks(AnimationState* state)
{
    // TODO(animation): Cache lookups?
    auto model = GetComponent<AnimatedModel>();
    const Animation* animation = state->GetAnimation();

    // Reset internal state. Shouldn't cause any reallocations due to simple vectors inside.
    state->ClearAllTracks();

    // Use root node or start bone node if specified
    // Note: bone tracks are resolved starting from root bone node,
    // variant tracks are resolved from the node itself.
    const ea::string& startBoneName = state->GetStartBone();
    Node* startNode = !startBoneName.empty() ? node_->GetChild(startBoneName, true) : nullptr;
    if (!startNode)
        startNode = node_;

    Node* startBone = startNode == node_ && model ? model->GetSkeleton().GetRootBone()->node_ : startNode;
    if (!startBone)
    {
        URHO3D_LOGWARNING("AnimatedModel skeleton is not initialized");
        return;
    }

    // Setup model and node tracks
    const auto& tracks = animation->GetTracks();
    for (const auto& item : tracks)
    {
        const AnimationTrack& track = item.second;
        Node* trackNode = GetTrackNodeByNameHash(track.nameHash_, startBone);
        Bone* trackBone = trackNode && model ? model->GetSkeleton().GetBone(track.nameHash_) : nullptr;

        // Add model track
        if (trackBone && trackBone->node_)
        {
            ModelAnimationStateTrack stateTrack;
            stateTrack.track_ = &track;
            stateTrack.node_ = trackBone->node_;
            stateTrack.bone_ = trackBone;
            state->AddModelTrack(stateTrack);
        }
        else if (trackNode)
        {
            NodeAnimationStateTrack stateTrack;
            stateTrack.track_ = &track;
            stateTrack.node_ = trackNode;
            state->AddNodeTrack(stateTrack);
        }
    }

    // Setup generic tracks
    const auto& variantTracks = animation->GetVariantTracks();
    for (const auto& item : variantTracks)
    {
        const VariantAnimationTrack& track = item.second;
        const ea::string& trackName = track.name_;

        AttributeAnimationStateTrack stateTrack;
        stateTrack.track_ = &track;
        stateTrack.attribute_ = ParseAnimatablePath(trackName, startNode);

        if (stateTrack.attribute_.serializable_)
        {
            state->AddAttributeTrack(stateTrack);
        }
    }

    // Mark tracks as ready
    state->OnTracksReady();
}

void AnimationController::ConnectToAnimatedModel()
{
    auto model = GetComponent<AnimatedModel>();
    if (model)
        model->ConnectToAnimationStateSource(this);
}

}
=======
//
// Copyright (c) 2008-2022 the Urho3D project.
//
// Permission is hereby granted, free of charge, to any person obtaining a copy
// of this software and associated documentation files (the "Software"), to deal
// in the Software without restriction, including without limitation the rights
// to use, copy, modify, merge, publish, distribute, sublicense, and/or sell
// copies of the Software, and to permit persons to whom the Software is
// furnished to do so, subject to the following conditions:
//
// The above copyright notice and this permission notice shall be included in
// all copies or substantial portions of the Software.
//
// THE SOFTWARE IS PROVIDED "AS IS", WITHOUT WARRANTY OF ANY KIND, EXPRESS OR
// IMPLIED, INCLUDING BUT NOT LIMITED TO THE WARRANTIES OF MERCHANTABILITY,
// FITNESS FOR A PARTICULAR PURPOSE AND NONINFRINGEMENT. IN NO EVENT SHALL THE
// AUTHORS OR COPYRIGHT HOLDERS BE LIABLE FOR ANY CLAIM, DAMAGES OR OTHER
// LIABILITY, WHETHER IN AN ACTION OF CONTRACT, TORT OR OTHERWISE, ARISING FROM,
// OUT OF OR IN CONNECTION WITH THE SOFTWARE OR THE USE OR OTHER DEALINGS IN
// THE SOFTWARE.
//

#include "../Precompiled.h"

#include "../Core/Context.h"
#include "../Core/Profiler.h"
#include "../Graphics/AnimatedModel.h"
#include "../Graphics/Animation.h"
#include "../Graphics/AnimationController.h"
#include "../Graphics/AnimationState.h"
#include "../IO/FileSystem.h"
#include "../IO/Log.h"
#include "../IO/MemoryBuffer.h"
#include "../Resource/ResourceCache.h"
#include "../Scene/Scene.h"
#include "../Scene/SceneEvents.h"

#include "../DebugNew.h"

namespace Urho3D
{

static const unsigned char CTRL_LOOPED = 0x1;
static const unsigned char CTRL_STARTBONE = 0x2;
static const unsigned char CTRL_AUTOFADE = 0x4;
static const unsigned char CTRL_SETTIME = 0x08;
static const unsigned char CTRL_SETWEIGHT = 0x10;
static const unsigned char CTRL_REMOVEONCOMPLETION = 0x20;
static const unsigned char CTRL_ADDITIVE = 0x40;
static const float EXTRA_ANIM_FADEOUT_TIME = 0.1f;
static const float COMMAND_STAY_TIME = 0.25f;
static const unsigned MAX_NODE_ANIMATION_STATES = 256;

extern const char* LOGIC_CATEGORY;

AnimationController::AnimationController(Context* context) :
    Component(context)
{
}

AnimationController::~AnimationController() = default;

void AnimationController::RegisterObject(Context* context)
{
    context->RegisterFactory<AnimationController>(LOGIC_CATEGORY);

    URHO3D_ACCESSOR_ATTRIBUTE("Is Enabled", IsEnabled, SetEnabled, bool, true, AM_DEFAULT);
    URHO3D_MIXED_ACCESSOR_ATTRIBUTE("Animations", GetAnimationsAttr, SetAnimationsAttr, VariantVector, Variant::emptyVariantVector,
        AM_FILE | AM_NOEDIT);
    URHO3D_ACCESSOR_ATTRIBUTE("Network Animations", GetNetAnimationsAttr, SetNetAnimationsAttr, PODVector<unsigned char>,
        Variant::emptyBuffer, AM_NET | AM_LATESTDATA | AM_NOEDIT);
    URHO3D_MIXED_ACCESSOR_ATTRIBUTE("Node Animation States", GetNodeAnimationStatesAttr, SetNodeAnimationStatesAttr, VariantVector,
        Variant::emptyVariantVector, AM_FILE | AM_NOEDIT);
}

void AnimationController::OnSetEnabled()
{
    Scene* scene = GetScene();
    if (scene)
    {
        if (IsEnabledEffective())
            SubscribeToEvent(scene, E_SCENEPOSTUPDATE, URHO3D_HANDLER(AnimationController, HandleScenePostUpdate));
        else
            UnsubscribeFromEvent(scene, E_SCENEPOSTUPDATE);
    }
}

void AnimationController::Update(float timeStep)
{
    // Loop through animations
    for (unsigned i = 0; i < animations_.Size();)
    {
        AnimationControl& ctrl = animations_[i];
        AnimationState* state = GetAnimationState(ctrl.hash_);
        bool remove = false;

        if (!state)
            remove = true;
        else
        {
            // Advance the animation
            if (ctrl.speed_ != 0.0f)
                state->AddTime(ctrl.speed_ * timeStep);

            float targetWeight = ctrl.targetWeight_;
            float fadeTime = ctrl.fadeTime_;

            // If non-looped animation at the end, activate autofade as applicable
            if (!state->IsLooped() && state->GetTime() >= state->GetLength() && ctrl.autoFadeTime_ > 0.0f)
            {
                targetWeight = 0.0f;
                fadeTime = ctrl.autoFadeTime_;
            }

            // Process weight fade
            float currentWeight = state->GetWeight();
            if (currentWeight != targetWeight)
            {
                if (fadeTime > 0.0f)
                {
                    float weightDelta = 1.0f / fadeTime * timeStep;
                    if (currentWeight < targetWeight)
                        currentWeight = Min(currentWeight + weightDelta, targetWeight);
                    else if (currentWeight > targetWeight)
                        currentWeight = Max(currentWeight - weightDelta, targetWeight);
                    state->SetWeight(currentWeight);
                }
                else
                    state->SetWeight(targetWeight);
            }

            // Remove if weight zero and target weight zero
            if (state->GetWeight() == 0.0f && (targetWeight == 0.0f || fadeTime == 0.0f) && ctrl.removeOnCompletion_)
                remove = true;
        }

        // Decrement the command time-to-live values
        if (ctrl.setTimeTtl_ > 0.0f)
            ctrl.setTimeTtl_ = Max(ctrl.setTimeTtl_ - timeStep, 0.0f);
        if (ctrl.setWeightTtl_ > 0.0f)
            ctrl.setWeightTtl_ = Max(ctrl.setWeightTtl_ - timeStep, 0.0f);

        if (remove)
        {
            if (state)
                RemoveAnimationState(state);
            animations_.Erase(i);
            MarkNetworkUpdate();
        }
        else
            ++i;
    }

    // Node hierarchy animations need to be applied manually
    for (Vector<SharedPtr<AnimationState> >::Iterator i = nodeAnimationStates_.Begin(); i != nodeAnimationStates_.End(); ++i)
        (*i)->Apply();
}

bool AnimationController::Play(const String& name, unsigned char layer, bool looped, float fadeInTime)
{
    // Get the animation resource first to be able to get the canonical resource name
    // (avoids potential adding of duplicate animations)
    auto* newAnimation = GetSubsystem<ResourceCache>()->GetResource<Animation>(name);
    if (!newAnimation)
        return false;

    // Check if already exists
    unsigned index;
    AnimationState* state;
    FindAnimation(newAnimation->GetName(), index, state);

    if (!state)
    {
        state = AddAnimationState(newAnimation);
        if (!state)
            return false;
    }

    if (index == M_MAX_UNSIGNED)
    {
        AnimationControl newControl;
        newControl.name_ = newAnimation->GetName();
        newControl.hash_ = newAnimation->GetNameHash();
        animations_.Push(newControl);
        index = animations_.Size() - 1;
    }

    state->SetLayer(layer);
    state->SetLooped(looped);
    animations_[index].targetWeight_ = 1.0f;
    animations_[index].fadeTime_ = fadeInTime;

    MarkNetworkUpdate();
    return true;
}

bool AnimationController::PlayExclusive(const String& name, unsigned char layer, bool looped, float fadeTime)
{
    bool success = Play(name, layer, looped, fadeTime);

    // Fade other animations only if successfully started the new one
    if (success)
        FadeOthers(name, 0.0f, fadeTime);

    return success;
}

bool AnimationController::Stop(const String& name, float fadeOutTime)
{
    unsigned index;
    AnimationState* state;
    FindAnimation(name, index, state);
    if (index != M_MAX_UNSIGNED)
    {
        animations_[index].targetWeight_ = 0.0f;
        animations_[index].fadeTime_ = fadeOutTime;
        MarkNetworkUpdate();
    }

    return index != M_MAX_UNSIGNED || state != nullptr;
}

void AnimationController::StopLayer(unsigned char layer, float fadeOutTime)
{
    bool needUpdate = false;
    for (Vector<AnimationControl>::Iterator i = animations_.Begin(); i != animations_.End(); ++i)
    {
        AnimationState* state = GetAnimationState(i->hash_);
        if (state && state->GetLayer() == layer)
        {
            i->targetWeight_ = 0.0f;
            i->fadeTime_ = fadeOutTime;
            needUpdate = true;
        }
    }

    if (needUpdate)
        MarkNetworkUpdate();
}

void AnimationController::StopAll(float fadeOutTime)
{
    if (animations_.Size())
    {
        for (Vector<AnimationControl>::Iterator i = animations_.Begin(); i != animations_.End(); ++i)
        {
            i->targetWeight_ = 0.0f;
            i->fadeTime_ = fadeOutTime;
        }

        MarkNetworkUpdate();
    }
}

bool AnimationController::Fade(const String& name, float targetWeight, float fadeTime)
{
    unsigned index;
    AnimationState* state;
    FindAnimation(name, index, state);
    if (index == M_MAX_UNSIGNED)
        return false;

    animations_[index].targetWeight_ = Clamp(targetWeight, 0.0f, 1.0f);
    animations_[index].fadeTime_ = fadeTime;
    MarkNetworkUpdate();
    return true;
}

bool AnimationController::FadeOthers(const String& name, float targetWeight, float fadeTime)
{
    unsigned index;
    AnimationState* state;
    FindAnimation(name, index, state);
    if (index == M_MAX_UNSIGNED || !state)
        return false;

    unsigned char layer = state->GetLayer();

    bool needUpdate = false;
    for (unsigned i = 0; i < animations_.Size(); ++i)
    {
        if (i != index)
        {
            AnimationControl& control = animations_[i];
            AnimationState* otherState = GetAnimationState(control.hash_);
            if (otherState && otherState->GetLayer() == layer)
            {
                control.targetWeight_ = Clamp(targetWeight, 0.0f, 1.0f);
                control.fadeTime_ = fadeTime;
                needUpdate = true;
            }
        }
    }

    if (needUpdate)
        MarkNetworkUpdate();
    return true;
}

bool AnimationController::SetLayer(const String& name, unsigned char layer)
{
    AnimationState* state = GetAnimationState(name);
    if (!state)
        return false;

    state->SetLayer(layer);
    MarkNetworkUpdate();
    return true;
}

bool AnimationController::SetStartBone(const String& name, const String& startBoneName)
{
    // Start bone can only be set in model mode
    auto* model = GetComponent<AnimatedModel>();
    if (!model)
        return false;

    AnimationState* state = model->GetAnimationState(name);
    if (!state)
        return false;

    Bone* bone = model->GetSkeleton().GetBone(startBoneName);
    state->SetStartBone(bone);
    MarkNetworkUpdate();
    return true;
}

bool AnimationController::SetTime(const String& name, float time)
{
    unsigned index;
    AnimationState* state;
    FindAnimation(name, index, state);
    if (index == M_MAX_UNSIGNED || !state)
        return false;

    time = Clamp(time, 0.0f, state->GetLength());
    state->SetTime(time);
    // Prepare "set time" command for network replication
    animations_[index].setTime_ = (unsigned short)(time / state->GetLength() * 65535.0f);
    animations_[index].setTimeTtl_ = COMMAND_STAY_TIME;
    ++animations_[index].setTimeRev_;
    MarkNetworkUpdate();
    return true;
}

bool AnimationController::SetSpeed(const String& name, float speed)
{
    unsigned index;
    AnimationState* state;
    FindAnimation(name, index, state);
    if (index == M_MAX_UNSIGNED)
        return false;

    animations_[index].speed_ = speed;
    MarkNetworkUpdate();
    return true;
}

bool AnimationController::SetWeight(const String& name, float weight)
{
    unsigned index;
    AnimationState* state;
    FindAnimation(name, index, state);
    if (index == M_MAX_UNSIGNED || !state)
        return false;

    weight = Clamp(weight, 0.0f, 1.0f);
    state->SetWeight(weight);
    // Prepare "set weight" command for network replication
    animations_[index].setWeight_ = (unsigned char)(weight * 255.0f);
    animations_[index].setWeightTtl_ = COMMAND_STAY_TIME;
    ++animations_[index].setWeightRev_;
    // Cancel any ongoing weight fade
    animations_[index].targetWeight_ = weight;
    animations_[index].fadeTime_ = 0.0f;

    MarkNetworkUpdate();
    return true;
}

bool AnimationController::SetRemoveOnCompletion(const String& name, bool removeOnCompletion)
{
    unsigned index;
    AnimationState* state;
    FindAnimation(name, index, state);
    if (index == M_MAX_UNSIGNED || !state)
        return false;

    animations_[index].removeOnCompletion_ = removeOnCompletion;
    MarkNetworkUpdate();
    return true;
}

bool AnimationController::SetLooped(const String& name, bool enable)
{
    AnimationState* state = GetAnimationState(name);
    if (!state)
        return false;

    state->SetLooped(enable);
    MarkNetworkUpdate();
    return true;
}

bool AnimationController::SetBlendMode(const String& name, AnimationBlendMode mode)
{
    AnimationState* state = GetAnimationState(name);
    if (!state)
        return false;

    state->SetBlendMode(mode);
    MarkNetworkUpdate();
    return true;
}

bool AnimationController::SetAutoFade(const String& name, float fadeOutTime)
{
    unsigned index;
    AnimationState* state;
    FindAnimation(name, index, state);
    if (index == M_MAX_UNSIGNED)
        return false;

    animations_[index].autoFadeTime_ = Max(fadeOutTime, 0.0f);
    MarkNetworkUpdate();
    return true;
}

bool AnimationController::IsPlaying(const String& name) const
{
    unsigned index;
    AnimationState* state;
    FindAnimation(name, index, state);
    return index != M_MAX_UNSIGNED;
}

bool AnimationController::IsPlaying(unsigned char layer) const
{
    for (Vector<AnimationControl>::ConstIterator i = animations_.Begin(); i != animations_.End(); ++i)
    {
        AnimationState* state = GetAnimationState(i->hash_);
        if (state && state->GetLayer() == layer)
            return true;
    }

    return false;
}

bool AnimationController::IsFadingIn(const String& name) const
{
    unsigned index;
    AnimationState* state;
    FindAnimation(name, index, state);
    if (index == M_MAX_UNSIGNED || !state)
        return false;

    return animations_[index].fadeTime_ && animations_[index].targetWeight_ > state->GetWeight();
}

bool AnimationController::IsFadingOut(const String& name) const
{
    unsigned index;
    AnimationState* state;
    FindAnimation(name, index, state);
    if (index == M_MAX_UNSIGNED || !state)
        return false;

    return (animations_[index].fadeTime_ && animations_[index].targetWeight_ < state->GetWeight())
           || (!state->IsLooped() && state->GetTime() >= state->GetLength() && animations_[index].autoFadeTime_);
}

bool AnimationController::IsAtEnd(const String& name) const
{
    unsigned index;
    AnimationState* state;
    FindAnimation(name, index, state);
    if (index == M_MAX_UNSIGNED || !state)
        return false;
    else
        return state->GetTime() >= state->GetLength();
}

unsigned char AnimationController::GetLayer(const String& name) const
{
    AnimationState* state = GetAnimationState(name);
    return (unsigned char)(state ? state->GetLayer() : 0);
}

Bone* AnimationController::GetStartBone(const String& name) const
{
    AnimationState* state = GetAnimationState(name);
    return state ? state->GetStartBone() : nullptr;
}

const String& AnimationController::GetStartBoneName(const String& name) const
{
    Bone* bone = GetStartBone(name);
    return bone ? bone->name_ : String::EMPTY;
}

float AnimationController::GetTime(const String& name) const
{
    AnimationState* state = GetAnimationState(name);
    return state ? state->GetTime() : 0.0f;
}

float AnimationController::GetWeight(const String& name) const
{
    AnimationState* state = GetAnimationState(name);
    return state ? state->GetWeight() : 0.0f;
}

bool AnimationController::IsLooped(const String& name) const
{
    AnimationState* state = GetAnimationState(name);
    return state ? state->IsLooped() : false;
}

AnimationBlendMode AnimationController::GetBlendMode(const String& name) const
{
    AnimationState* state = GetAnimationState(name);
    return state ? state->GetBlendMode() : ABM_LERP;
}

float AnimationController::GetLength(const String& name) const
{
    AnimationState* state = GetAnimationState(name);
    return state ? state->GetLength() : 0.0f;
}

float AnimationController::GetSpeed(const String& name) const
{
    unsigned index;
    AnimationState* state;
    FindAnimation(name, index, state);
    return index != M_MAX_UNSIGNED ? animations_[index].speed_ : 0.0f;
}

float AnimationController::GetFadeTarget(const String& name) const
{
    unsigned index;
    AnimationState* state;
    FindAnimation(name, index, state);
    return index != M_MAX_UNSIGNED ? animations_[index].targetWeight_ : 0.0f;
}

float AnimationController::GetFadeTime(const String& name) const
{
    unsigned index;
    AnimationState* state;
    FindAnimation(name, index, state);
    return index != M_MAX_UNSIGNED ? animations_[index].fadeTime_ : 0.0f;
}

float AnimationController::GetAutoFade(const String& name) const
{
    unsigned index;
    AnimationState* state;
    FindAnimation(name, index, state);
    return index != M_MAX_UNSIGNED ? animations_[index].autoFadeTime_ : 0.0f;
}

bool AnimationController::GetRemoveOnCompletion(const String& name) const
{
    unsigned index;
    AnimationState* state;
    FindAnimation(name, index, state);
    return index != M_MAX_UNSIGNED ? animations_[index].removeOnCompletion_ : false;
}

AnimationState* AnimationController::GetAnimationState(const String& name) const
{
    return GetAnimationState(StringHash(name));
}

AnimationState* AnimationController::GetAnimationState(StringHash nameHash) const
{
    // Model mode
    auto* model = GetComponent<AnimatedModel>();
    if (model)
        return model->GetAnimationState(nameHash);

    // Node hierarchy mode
    for (Vector<SharedPtr<AnimationState> >::ConstIterator i = nodeAnimationStates_.Begin(); i != nodeAnimationStates_.End(); ++i)
    {
        Animation* animation = (*i)->GetAnimation();
        if (animation->GetNameHash() == nameHash || animation->GetAnimationNameHash() == nameHash)
            return *i;
    }

    return nullptr;
}

void AnimationController::SetAnimationsAttr(const VariantVector& value)
{
    animations_.Clear();
    animations_.Reserve(value.Size() / 5);  // Incomplete data is discarded
    unsigned index = 0;
    while (index + 4 < value.Size())    // Prevent out-of-bound index access
    {
        AnimationControl newControl;
        newControl.name_ = value[index++].GetString();
        newControl.hash_ = StringHash(newControl.name_);
        newControl.speed_ = value[index++].GetFloat();
        newControl.targetWeight_ = value[index++].GetFloat();
        newControl.fadeTime_ = value[index++].GetFloat();
        newControl.autoFadeTime_ = value[index++].GetFloat();
        animations_.Push(newControl);
    }
}

void AnimationController::SetNetAnimationsAttr(const PODVector<unsigned char>& value)
{
    MemoryBuffer buf(value);

    auto* model = GetComponent<AnimatedModel>();

    // Check which animations we need to remove
    HashSet<StringHash> processedAnimations;

    unsigned numAnimations = buf.ReadVLE();
    while (numAnimations--)
    {
        String animName = buf.ReadString();
        StringHash animHash(animName);
        processedAnimations.Insert(animHash);

        // Check if the animation state exists. If not, add new
        AnimationState* state = GetAnimationState(animHash);
        if (!state)
        {
            auto* newAnimation = GetSubsystem<ResourceCache>()->GetResource<Animation>(animName);
            state = AddAnimationState(newAnimation);
            if (!state)
            {
                URHO3D_LOGERROR("Animation update applying aborted due to unknown animation");
                return;
            }
        }
        // Check if the internal control structure exists. If not, add new
        unsigned index;
        for (index = 0; index < animations_.Size(); ++index)
        {
            if (animations_[index].hash_ == animHash)
                break;
        }
        if (index == animations_.Size())
        {
            AnimationControl newControl;
            newControl.name_ = animName;
            newControl.hash_ = animHash;
            animations_.Push(newControl);
        }

        unsigned char ctrl = buf.ReadUByte();
        state->SetLayer(buf.ReadUByte());
        state->SetLooped((ctrl & CTRL_LOOPED) != 0);
        state->SetBlendMode((ctrl & CTRL_ADDITIVE) != 0 ? ABM_ADDITIVE : ABM_LERP);
        animations_[index].speed_ = (float)buf.ReadShort() / 2048.0f; // 11 bits of decimal precision, max. 16x playback speed
        animations_[index].targetWeight_ = (float)buf.ReadUByte() / 255.0f; // 8 bits of decimal precision
        animations_[index].fadeTime_ = (float)buf.ReadUByte() / 64.0f; // 6 bits of decimal precision, max. 4 seconds fade
        if (ctrl & CTRL_STARTBONE)
        {
            StringHash boneHash = buf.ReadStringHash();
            if (model)
                state->SetStartBone(model->GetSkeleton().GetBone(boneHash));
        }
        else
            state->SetStartBone(nullptr);
        if (ctrl & CTRL_AUTOFADE)
            animations_[index].autoFadeTime_ = (float)buf.ReadUByte() / 64.0f; // 6 bits of decimal precision, max. 4 seconds fade
        else
            animations_[index].autoFadeTime_ = 0.0f;

        animations_[index].removeOnCompletion_ = (ctrl & CTRL_REMOVEONCOMPLETION) != 0;

        if (ctrl & CTRL_SETTIME)
        {
            unsigned char setTimeRev = buf.ReadUByte();
            unsigned short setTime = buf.ReadUShort();
            // Apply set time command only if revision differs
            if (setTimeRev != animations_[index].setTimeRev_)
            {
                state->SetTime(((float)setTime / 65535.0f) * state->GetLength());
                animations_[index].setTimeRev_ = setTimeRev;
            }
        }
        if (ctrl & CTRL_SETWEIGHT)
        {
            unsigned char setWeightRev = buf.ReadUByte();
            unsigned char setWeight = buf.ReadUByte();
            // Apply set weight command only if revision differs
            if (setWeightRev != animations_[index].setWeightRev_)
            {
                state->SetWeight((float)setWeight / 255.0f);
                animations_[index].setWeightRev_ = setWeightRev;
            }
        }
    }

    // Set any extra animations to fade out
    for (Vector<AnimationControl>::Iterator i = animations_.Begin(); i != animations_.End(); ++i)
    {
        if (!processedAnimations.Contains(i->hash_))
        {
            i->targetWeight_ = 0.0f;
            i->fadeTime_ = EXTRA_ANIM_FADEOUT_TIME;
        }
    }
}

void AnimationController::SetNodeAnimationStatesAttr(const VariantVector& value)
{
    auto* cache = GetSubsystem<ResourceCache>();
    nodeAnimationStates_.Clear();
    unsigned index = 0;
    unsigned numStates = index < value.Size() ? value[index++].GetUInt() : 0;
    // Prevent negative or overly large value being assigned from the editor
    if (numStates > M_MAX_INT)
        numStates = 0;
    if (numStates > MAX_NODE_ANIMATION_STATES)
        numStates = MAX_NODE_ANIMATION_STATES;

    nodeAnimationStates_.Reserve(numStates);
    while (numStates--)
    {
        if (index + 2 < value.Size())
        {
            // Note: null animation is allowed here for editing
            const ResourceRef& animRef = value[index++].GetResourceRef();
            SharedPtr<AnimationState> newState(new AnimationState(GetNode(), cache->GetResource<Animation>(animRef.name_)));
            nodeAnimationStates_.Push(newState);

            newState->SetLooped(value[index++].GetBool());
            newState->SetTime(value[index++].GetFloat());
        }
        else
        {
            // If not enough data, just add an empty animation state
            SharedPtr<AnimationState> newState(new AnimationState(GetNode(), nullptr));
            nodeAnimationStates_.Push(newState);
        }
    }
}

VariantVector AnimationController::GetAnimationsAttr() const
{
    VariantVector ret;
    ret.Reserve(animations_.Size() * 5);
    for (Vector<AnimationControl>::ConstIterator i = animations_.Begin(); i != animations_.End(); ++i)
    {
        ret.Push(i->name_);
        ret.Push(i->speed_);
        ret.Push(i->targetWeight_);
        ret.Push(i->fadeTime_);
        ret.Push(i->autoFadeTime_);
    }
    return ret;
}

const PODVector<unsigned char>& AnimationController::GetNetAnimationsAttr() const
{
    attrBuffer_.Clear();

    auto* model = GetComponent<AnimatedModel>();

    unsigned validAnimations = 0;
    for (Vector<AnimationControl>::ConstIterator i = animations_.Begin(); i != animations_.End(); ++i)
    {
        if (GetAnimationState(i->hash_))
            ++validAnimations;
    }

    attrBuffer_.WriteVLE(validAnimations);
    for (Vector<AnimationControl>::ConstIterator i = animations_.Begin(); i != animations_.End(); ++i)
    {
        AnimationState* state = GetAnimationState(i->hash_);
        if (!state)
            continue;

        unsigned char ctrl = 0;
        Bone* startBone = state->GetStartBone();
        if (state->IsLooped())
            ctrl |= CTRL_LOOPED;
        if (state->GetBlendMode() == ABM_ADDITIVE)
            ctrl |= CTRL_ADDITIVE;
        if (startBone && model && startBone != model->GetSkeleton().GetRootBone())
            ctrl |= CTRL_STARTBONE;
        if (i->autoFadeTime_ > 0.0f)
            ctrl |= CTRL_AUTOFADE;
        if (i->removeOnCompletion_)
            ctrl |= CTRL_REMOVEONCOMPLETION;
        if (i->setTimeTtl_ > 0.0f)
            ctrl |= CTRL_SETTIME;
        if (i->setWeightTtl_ > 0.0f)
            ctrl |= CTRL_SETWEIGHT;

        attrBuffer_.WriteString(i->name_);
        attrBuffer_.WriteUByte(ctrl);
        attrBuffer_.WriteUByte(state->GetLayer());
        attrBuffer_.WriteShort((short)Clamp(i->speed_ * 2048.0f, -32767.0f, 32767.0f));
        attrBuffer_.WriteUByte((unsigned char)(i->targetWeight_ * 255.0f));
        attrBuffer_.WriteUByte((unsigned char)Clamp(i->fadeTime_ * 64.0f, 0.0f, 255.0f));
        if (ctrl & CTRL_STARTBONE)
            attrBuffer_.WriteStringHash(startBone->nameHash_);
        if (ctrl & CTRL_AUTOFADE)
            attrBuffer_.WriteUByte((unsigned char)Clamp(i->autoFadeTime_ * 64.0f, 0.0f, 255.0f));
        if (ctrl & CTRL_SETTIME)
        {
            attrBuffer_.WriteUByte(i->setTimeRev_);
            attrBuffer_.WriteUShort(i->setTime_);
        }
        if (ctrl & CTRL_SETWEIGHT)
        {
            attrBuffer_.WriteUByte(i->setWeightRev_);
            attrBuffer_.WriteUByte(i->setWeight_);
        }
    }

    return attrBuffer_.GetBuffer();
}

VariantVector AnimationController::GetNodeAnimationStatesAttr() const
{
    VariantVector ret;
    ret.Reserve(nodeAnimationStates_.Size() * 3 + 1);
    ret.Push(nodeAnimationStates_.Size());
    for (Vector<SharedPtr<AnimationState> >::ConstIterator i = nodeAnimationStates_.Begin(); i != nodeAnimationStates_.End(); ++i)
    {
        AnimationState* state = *i;
        Animation* animation = state->GetAnimation();
        ret.Push(GetResourceRef(animation, Animation::GetTypeStatic()));
        ret.Push(state->IsLooped());
        ret.Push(state->GetTime());
    }
    return ret;
}

void AnimationController::OnSceneSet(Scene* scene)
{
    if (scene && IsEnabledEffective())
        SubscribeToEvent(scene, E_SCENEPOSTUPDATE, URHO3D_HANDLER(AnimationController, HandleScenePostUpdate));
    else if (!scene)
        UnsubscribeFromEvent(E_SCENEPOSTUPDATE);
}

AnimationState* AnimationController::AddAnimationState(Animation* animation)
{
    if (!animation)
        return nullptr;

    // Model mode
    auto* model = GetComponent<AnimatedModel>();
    if (model)
        return model->AddAnimationState(animation);

    // Node hierarchy mode
    SharedPtr<AnimationState> newState(new AnimationState(node_, animation));
    nodeAnimationStates_.Push(newState);
    return newState;
}

void AnimationController::RemoveAnimationState(AnimationState* state)
{
    if (!state)
        return;

    // Model mode
    auto* model = GetComponent<AnimatedModel>();
    if (model)
    {
        model->RemoveAnimationState(state);
        return;
    }

    // Node hierarchy mode
    for (Vector<SharedPtr<AnimationState> >::Iterator i = nodeAnimationStates_.Begin(); i != nodeAnimationStates_.End(); ++i)
    {
        if ((*i) == state)
        {
            nodeAnimationStates_.Erase(i);
            return;
        }
    }
}

void AnimationController::FindAnimation(const String& name, unsigned& index, AnimationState*& state) const
{
    StringHash nameHash(GetInternalPath(name));

    // Find the AnimationState
    state = GetAnimationState(nameHash);
    if (state)
    {
        // Either a resource name or animation name may be specified. We store resource names, so correct the hash if necessary
        nameHash = state->GetAnimation()->GetNameHash();
    }

    // Find the internal control structure
    index = M_MAX_UNSIGNED;
    for (unsigned i = 0; i < animations_.Size(); ++i)
    {
        if (animations_[i].hash_ == nameHash)
        {
            index = i;
            break;
        }
    }
}

void AnimationController::HandleScenePostUpdate(StringHash eventType, VariantMap& eventData)
{
    using namespace ScenePostUpdate;

    Update(eventData[P_TIMESTEP].GetFloat());
}

}
>>>>>>> 76146c80
<|MERGE_RESOLUTION|>--- conflicted
+++ resolved
@@ -1,1141 +1,3 @@
-<<<<<<< HEAD
-//
-// Copyright (c) 2008-2020 the Urho3D project.
-//
-// Permission is hereby granted, free of charge, to any person obtaining a copy
-// of this software and associated documentation files (the "Software"), to deal
-// in the Software without restriction, including without limitation the rights
-// to use, copy, modify, merge, publish, distribute, sublicense, and/or sell
-// copies of the Software, and to permit persons to whom the Software is
-// furnished to do so, subject to the following conditions:
-//
-// The above copyright notice and this permission notice shall be included in
-// all copies or substantial portions of the Software.
-//
-// THE SOFTWARE IS PROVIDED "AS IS", WITHOUT WARRANTY OF ANY KIND, EXPRESS OR
-// IMPLIED, INCLUDING BUT NOT LIMITED TO THE WARRANTIES OF MERCHANTABILITY,
-// FITNESS FOR A PARTICULAR PURPOSE AND NONINFRINGEMENT. IN NO EVENT SHALL THE
-// AUTHORS OR COPYRIGHT HOLDERS BE LIABLE FOR ANY CLAIM, DAMAGES OR OTHER
-// LIABILITY, WHETHER IN AN ACTION OF CONTRACT, TORT OR OTHERWISE, ARISING FROM,
-// OUT OF OR IN CONNECTION WITH THE SOFTWARE OR THE USE OR OTHER DEALINGS IN
-// THE SOFTWARE.
-//
-
-#include "../Precompiled.h"
-
-#include "../Core/Context.h"
-#include "../Core/Profiler.h"
-#include "../Graphics/AnimatedModel.h"
-#include "../Graphics/Animation.h"
-#include "../Graphics/AnimationController.h"
-#include "../Graphics/AnimationState.h"
-#include "../IO/FileSystem.h"
-#include "../IO/Log.h"
-#include "../IO/MemoryBuffer.h"
-#include "../Resource/ResourceCache.h"
-#include "../Scene/Scene.h"
-#include "../Scene/SceneEvents.h"
-
-#include <EASTL/sort.h>
-
-#include "../DebugNew.h"
-
-namespace Urho3D
-{
-
-namespace
-{
-
-bool CompareLayers(const SharedPtr<AnimationState>& lhs, const SharedPtr<AnimationState>& rhs)
-{
-    return lhs->GetLayer() < rhs->GetLayer();
-}
-
-}
-
-static const unsigned char CTRL_LOOPED = 0x1;
-static const unsigned char CTRL_STARTBONE = 0x2;
-static const unsigned char CTRL_AUTOFADE = 0x4;
-static const unsigned char CTRL_SETTIME = 0x08;
-static const unsigned char CTRL_SETWEIGHT = 0x10;
-static const unsigned char CTRL_REMOVEONCOMPLETION = 0x20;
-static const unsigned char CTRL_ADDITIVE = 0x40;
-static const float EXTRA_ANIM_FADEOUT_TIME = 0.1f;
-static const float COMMAND_STAY_TIME = 0.25f;
-static const unsigned MAX_NODE_ANIMATION_STATES = 256;
-
-extern const char* LOGIC_CATEGORY;
-
-AnimationController::AnimationController(Context* context) :
-    AnimationStateSource(context)
-{
-}
-
-AnimationController::~AnimationController() = default;
-
-void AnimationController::RegisterObject(Context* context)
-{
-    context->RegisterFactory<AnimationController>(LOGIC_CATEGORY);
-
-    URHO3D_ACCESSOR_ATTRIBUTE("Is Enabled", IsEnabled, SetEnabled, bool, true, AM_DEFAULT);
-    URHO3D_MIXED_ACCESSOR_ATTRIBUTE("Animations", GetAnimationsAttr, SetAnimationsAttr, VariantVector, Variant::emptyVariantVector,
-        AM_FILE | AM_NOEDIT);
-    URHO3D_ACCESSOR_ATTRIBUTE("Network Animations", GetNetAnimationsAttr, SetNetAnimationsAttr, ea::vector<unsigned char>,
-        Variant::emptyBuffer, AM_NET | AM_LATESTDATA | AM_NOEDIT);
-    URHO3D_MIXED_ACCESSOR_ATTRIBUTE("Node Animation States", GetNodeAnimationStatesAttr, SetNodeAnimationStatesAttr, VariantVector,
-        Variant::emptyVariantVector, AM_FILE | AM_NOEDIT | AM_READONLY);
-    URHO3D_MIXED_ACCESSOR_ATTRIBUTE("Animation States", GetAnimationStatesAttr, SetAnimationStatesAttr, VariantVector,
-        Variant::emptyVariantVector, AM_FILE | AM_NOEDIT);
-}
-
-void AnimationController::ApplyAttributes()
-{
-    ConnectToAnimatedModel();
-}
-
-void AnimationController::OnSetEnabled()
-{
-    Scene* scene = GetScene();
-    if (scene)
-    {
-        if (IsEnabledEffective())
-            SubscribeToEvent(scene, E_SCENEPOSTUPDATE, URHO3D_HANDLER(AnimationController, HandleScenePostUpdate));
-        else
-            UnsubscribeFromEvent(scene, E_SCENEPOSTUPDATE);
-    }
-}
-
-void AnimationController::Update(float timeStep)
-{
-    // Loop through animations
-    for (unsigned i = 0; i < animations_.size();)
-    {
-        AnimationControl& ctrl = animations_[i];
-        AnimationState* state = GetAnimationState(ctrl.hash_);
-        bool remove = false;
-
-        if (!state)
-            remove = true;
-        else
-        {
-            // Advance the animation
-            if (ctrl.speed_ != 0.0f)
-                state->AddTime(ctrl.speed_ * timeStep);
-
-            float targetWeight = ctrl.targetWeight_;
-            float fadeTime = ctrl.fadeTime_;
-
-            // If non-looped animation at the end, activate autofade as applicable
-            if (!state->IsLooped() && state->GetTime() >= state->GetLength() && ctrl.autoFadeTime_ > 0.0f)
-            {
-                targetWeight = 0.0f;
-                fadeTime = ctrl.autoFadeTime_;
-            }
-
-            // Process weight fade
-            float currentWeight = state->GetWeight();
-            if (currentWeight != targetWeight)
-            {
-                if (fadeTime > 0.0f)
-                {
-                    float weightDelta = 1.0f / fadeTime * timeStep;
-                    if (currentWeight < targetWeight)
-                        currentWeight = Min(currentWeight + weightDelta, targetWeight);
-                    else if (currentWeight > targetWeight)
-                        currentWeight = Max(currentWeight - weightDelta, targetWeight);
-                    state->SetWeight(currentWeight);
-                }
-                else
-                    state->SetWeight(targetWeight);
-            }
-
-            // Remove if weight zero and target weight zero
-            if (state->GetWeight() == 0.0f && (targetWeight == 0.0f || fadeTime == 0.0f) && ctrl.removeOnCompletion_)
-                remove = true;
-        }
-
-        // Decrement the command time-to-live values
-        if (ctrl.setTimeTtl_ > 0.0f)
-            ctrl.setTimeTtl_ = Max(ctrl.setTimeTtl_ - timeStep, 0.0f);
-        if (ctrl.setWeightTtl_ > 0.0f)
-            ctrl.setWeightTtl_ = Max(ctrl.setWeightTtl_ - timeStep, 0.0f);
-
-        if (remove)
-        {
-            if (state)
-                RemoveAnimationState(state);
-            animations_.erase_at(i);
-            MarkNetworkUpdate();
-        }
-        else
-            ++i;
-    }
-
-    // Sort animation states if necessary
-    if (animationStateOrderDirty_)
-    {
-        ea::sort(animationStates_.begin(), animationStates_.end(), CompareLayers);
-        animationStateOrderDirty_ = false;
-    }
-
-    // Update animation tracks if necessary
-    for (AnimationState* state : animationStates_)
-    {
-        if (state->AreTracksDirty())
-            UpdateAnimationStateTracks(state);
-    }
-
-    // Node hierarchy animations need to be applied manually
-    for (AnimationState* state : animationStates_)
-    {
-        state->ApplyNodeTracks();
-        state->ApplyAttributeTracks();
-    }
-}
-
-bool AnimationController::Play(const ea::string& name, unsigned char layer, bool looped, float fadeInTime)
-{
-    // Get the animation resource first to be able to get the canonical resource name
-    // (avoids potential adding of duplicate animations)
-    auto* newAnimation = GetSubsystem<ResourceCache>()->GetResource<Animation>(name);
-    if (!newAnimation)
-        return false;
-
-    // Check if already exists
-    unsigned index;
-    AnimationState* state;
-    FindAnimation(newAnimation->GetName(), index, state);
-
-    if (!state)
-    {
-        state = AddAnimationState(newAnimation);
-        if (!state)
-            return false;
-    }
-
-    if (index == M_MAX_UNSIGNED)
-    {
-        AnimationControl newControl;
-        newControl.name_ = newAnimation->GetName();
-        newControl.hash_ = newAnimation->GetNameHash();
-        animations_.push_back(newControl);
-        index = animations_.size() - 1;
-    }
-
-    state->SetLayer(layer);
-    state->SetLooped(looped);
-    animations_[index].targetWeight_ = 1.0f;
-    animations_[index].fadeTime_ = fadeInTime;
-
-    MarkNetworkUpdate();
-    return true;
-}
-
-bool AnimationController::PlayExclusive(const ea::string& name, unsigned char layer, bool looped, float fadeTime)
-{
-    bool success = Play(name, layer, looped, fadeTime);
-
-    // Fade other animations only if successfully started the new one
-    if (success)
-        FadeOthers(name, 0.0f, fadeTime);
-
-    return success;
-}
-
-bool AnimationController::Stop(const ea::string& name, float fadeOutTime)
-{
-    unsigned index;
-    AnimationState* state;
-    FindAnimation(name, index, state);
-    if (index != M_MAX_UNSIGNED)
-    {
-        animations_[index].targetWeight_ = 0.0f;
-        animations_[index].fadeTime_ = fadeOutTime;
-        MarkNetworkUpdate();
-    }
-
-    return index != M_MAX_UNSIGNED || state != nullptr;
-}
-
-void AnimationController::StopLayer(unsigned char layer, float fadeOutTime)
-{
-    bool needUpdate = false;
-    for (auto i = animations_.begin(); i != animations_.end(); ++i)
-    {
-        AnimationState* state = GetAnimationState(i->hash_);
-        if (state && state->GetLayer() == layer)
-        {
-            i->targetWeight_ = 0.0f;
-            i->fadeTime_ = fadeOutTime;
-            needUpdate = true;
-        }
-    }
-
-    if (needUpdate)
-        MarkNetworkUpdate();
-}
-
-void AnimationController::StopAll(float fadeOutTime)
-{
-    if (animations_.size())
-    {
-        for (auto i = animations_.begin(); i != animations_.end(); ++i)
-        {
-            i->targetWeight_ = 0.0f;
-            i->fadeTime_ = fadeOutTime;
-        }
-
-        MarkNetworkUpdate();
-    }
-}
-
-bool AnimationController::Fade(const ea::string& name, float targetWeight, float fadeTime)
-{
-    unsigned index;
-    AnimationState* state;
-    FindAnimation(name, index, state);
-    if (index == M_MAX_UNSIGNED)
-        return false;
-
-    animations_[index].targetWeight_ = Clamp(targetWeight, 0.0f, 1.0f);
-    animations_[index].fadeTime_ = fadeTime;
-    MarkNetworkUpdate();
-    return true;
-}
-
-bool AnimationController::FadeOthers(const ea::string& name, float targetWeight, float fadeTime)
-{
-    unsigned index;
-    AnimationState* state;
-    FindAnimation(name, index, state);
-    if (index == M_MAX_UNSIGNED || !state)
-        return false;
-
-    unsigned char layer = state->GetLayer();
-
-    bool needUpdate = false;
-    for (unsigned i = 0; i < animations_.size(); ++i)
-    {
-        if (i != index)
-        {
-            AnimationControl& control = animations_[i];
-            AnimationState* otherState = GetAnimationState(control.hash_);
-            if (otherState && otherState->GetLayer() == layer)
-            {
-                control.targetWeight_ = Clamp(targetWeight, 0.0f, 1.0f);
-                control.fadeTime_ = fadeTime;
-                needUpdate = true;
-            }
-        }
-    }
-
-    if (needUpdate)
-        MarkNetworkUpdate();
-    return true;
-}
-
-bool AnimationController::SetLayer(const ea::string& name, unsigned char layer)
-{
-    AnimationState* state = GetAnimationState(name);
-    if (!state)
-        return false;
-
-    state->SetLayer(layer);
-    MarkNetworkUpdate();
-    return true;
-}
-
-bool AnimationController::SetStartBone(const ea::string& name, const ea::string& startBoneName)
-{
-    AnimationState* state = GetAnimationState(name);
-    if (!state)
-        return false;
-
-    state->SetStartBone(startBoneName);
-    MarkNetworkUpdate();
-    return true;
-}
-
-bool AnimationController::SetTime(const ea::string& name, float time)
-{
-    unsigned index;
-    AnimationState* state;
-    FindAnimation(name, index, state);
-    if (index == M_MAX_UNSIGNED || !state)
-        return false;
-
-    time = Clamp(time, 0.0f, state->GetLength());
-    state->SetTime(time);
-    // Prepare "set time" command for network replication
-    animations_[index].setTime_ = (unsigned short)(time / state->GetLength() * 65535.0f);
-    animations_[index].setTimeTtl_ = COMMAND_STAY_TIME;
-    ++animations_[index].setTimeRev_;
-    MarkNetworkUpdate();
-    return true;
-}
-
-bool AnimationController::SetSpeed(const ea::string& name, float speed)
-{
-    unsigned index;
-    AnimationState* state;
-    FindAnimation(name, index, state);
-    if (index == M_MAX_UNSIGNED)
-        return false;
-
-    animations_[index].speed_ = speed;
-    MarkNetworkUpdate();
-    return true;
-}
-
-bool AnimationController::SetWeight(const ea::string& name, float weight)
-{
-    unsigned index;
-    AnimationState* state;
-    FindAnimation(name, index, state);
-    if (index == M_MAX_UNSIGNED || !state)
-        return false;
-
-    weight = Clamp(weight, 0.0f, 1.0f);
-    state->SetWeight(weight);
-    // Prepare "set weight" command for network replication
-    animations_[index].setWeight_ = (unsigned char)(weight * 255.0f);
-    animations_[index].setWeightTtl_ = COMMAND_STAY_TIME;
-    ++animations_[index].setWeightRev_;
-    // Cancel any ongoing weight fade
-    animations_[index].targetWeight_ = weight;
-    animations_[index].fadeTime_ = 0.0f;
-
-    MarkNetworkUpdate();
-    return true;
-}
-
-bool AnimationController::SetRemoveOnCompletion(const ea::string& name, bool removeOnCompletion)
-{
-    unsigned index;
-    AnimationState* state;
-    FindAnimation(name, index, state);
-    if (index == M_MAX_UNSIGNED || !state)
-        return false;
-
-    animations_[index].removeOnCompletion_ = removeOnCompletion;
-    MarkNetworkUpdate();
-    return true;
-}
-
-bool AnimationController::SetLooped(const ea::string& name, bool enable)
-{
-    AnimationState* state = GetAnimationState(name);
-    if (!state)
-        return false;
-
-    state->SetLooped(enable);
-    MarkNetworkUpdate();
-    return true;
-}
-
-bool AnimationController::SetBlendMode(const ea::string& name, AnimationBlendMode mode)
-{
-    AnimationState* state = GetAnimationState(name);
-    if (!state)
-        return false;
-
-    state->SetBlendMode(mode);
-    MarkNetworkUpdate();
-    return true;
-}
-
-bool AnimationController::SetAutoFade(const ea::string& name, float fadeOutTime)
-{
-    unsigned index;
-    AnimationState* state;
-    FindAnimation(name, index, state);
-    if (index == M_MAX_UNSIGNED)
-        return false;
-
-    animations_[index].autoFadeTime_ = Max(fadeOutTime, 0.0f);
-    MarkNetworkUpdate();
-    return true;
-}
-
-bool AnimationController::IsPlaying(const ea::string& name) const
-{
-    unsigned index;
-    AnimationState* state;
-    FindAnimation(name, index, state);
-    return index != M_MAX_UNSIGNED;
-}
-
-bool AnimationController::IsPlaying(unsigned char layer) const
-{
-    for (auto i = animations_.begin(); i != animations_.end(); ++i)
-    {
-        AnimationState* state = GetAnimationState(i->hash_);
-        if (state && state->GetLayer() == layer)
-            return true;
-    }
-
-    return false;
-}
-
-bool AnimationController::IsFadingIn(const ea::string& name) const
-{
-    unsigned index;
-    AnimationState* state;
-    FindAnimation(name, index, state);
-    if (index == M_MAX_UNSIGNED || !state)
-        return false;
-
-    return animations_[index].fadeTime_ && animations_[index].targetWeight_ > state->GetWeight();
-}
-
-bool AnimationController::IsFadingOut(const ea::string& name) const
-{
-    unsigned index;
-    AnimationState* state;
-    FindAnimation(name, index, state);
-    if (index == M_MAX_UNSIGNED || !state)
-        return false;
-
-    return (animations_[index].fadeTime_ && animations_[index].targetWeight_ < state->GetWeight())
-           || (!state->IsLooped() && state->GetTime() >= state->GetLength() && animations_[index].autoFadeTime_);
-}
-
-bool AnimationController::IsAtEnd(const ea::string& name) const
-{
-    unsigned index;
-    AnimationState* state;
-    FindAnimation(name, index, state);
-    if (index == M_MAX_UNSIGNED || !state)
-        return false;
-    else
-        return state->GetTime() >= state->GetLength();
-}
-
-unsigned char AnimationController::GetLayer(const ea::string& name) const
-{
-    AnimationState* state = GetAnimationState(name);
-    return (unsigned char)(state ? state->GetLayer() : 0);
-}
-
-float AnimationController::GetTime(const ea::string& name) const
-{
-    AnimationState* state = GetAnimationState(name);
-    return state ? state->GetTime() : 0.0f;
-}
-
-float AnimationController::GetWeight(const ea::string& name) const
-{
-    AnimationState* state = GetAnimationState(name);
-    return state ? state->GetWeight() : 0.0f;
-}
-
-bool AnimationController::IsLooped(const ea::string& name) const
-{
-    AnimationState* state = GetAnimationState(name);
-    return state ? state->IsLooped() : false;
-}
-
-AnimationBlendMode AnimationController::GetBlendMode(const ea::string& name) const
-{
-    AnimationState* state = GetAnimationState(name);
-    return state ? state->GetBlendMode() : ABM_LERP;
-}
-
-float AnimationController::GetLength(const ea::string& name) const
-{
-    AnimationState* state = GetAnimationState(name);
-    return state ? state->GetLength() : 0.0f;
-}
-
-float AnimationController::GetSpeed(const ea::string& name) const
-{
-    unsigned index;
-    AnimationState* state;
-    FindAnimation(name, index, state);
-    return index != M_MAX_UNSIGNED ? animations_[index].speed_ : 0.0f;
-}
-
-float AnimationController::GetFadeTarget(const ea::string& name) const
-{
-    unsigned index;
-    AnimationState* state;
-    FindAnimation(name, index, state);
-    return index != M_MAX_UNSIGNED ? animations_[index].targetWeight_ : 0.0f;
-}
-
-float AnimationController::GetFadeTime(const ea::string& name) const
-{
-    unsigned index;
-    AnimationState* state;
-    FindAnimation(name, index, state);
-    return index != M_MAX_UNSIGNED ? animations_[index].fadeTime_ : 0.0f;
-}
-
-float AnimationController::GetAutoFade(const ea::string& name) const
-{
-    unsigned index;
-    AnimationState* state;
-    FindAnimation(name, index, state);
-    return index != M_MAX_UNSIGNED ? animations_[index].autoFadeTime_ : 0.0f;
-}
-
-bool AnimationController::GetRemoveOnCompletion(const ea::string& name) const
-{
-    unsigned index;
-    AnimationState* state;
-    FindAnimation(name, index, state);
-    return index != M_MAX_UNSIGNED ? animations_[index].removeOnCompletion_ : false;
-}
-
-AnimationState* AnimationController::GetAnimationState(const ea::string& name) const
-{
-    return GetAnimationState(StringHash(name));
-}
-
-AnimationState* AnimationController::GetAnimationState(StringHash nameHash) const
-{
-    for (auto i = animationStates_.begin(); i != animationStates_.end(); ++i)
-    {
-        Animation* animation = (*i)->GetAnimation();
-        if (animation->GetNameHash() == nameHash || animation->GetAnimationNameHash() == nameHash)
-            return *i;
-    }
-
-    return nullptr;
-}
-
-void AnimationController::SetAnimationsAttr(const VariantVector& value)
-{
-    animations_.clear();
-    animations_.reserve(value.size() / 5);  // Incomplete data is discarded
-    unsigned index = 0;
-    while (index + 4 < value.size())    // Prevent out-of-bound index access
-    {
-        AnimationControl newControl;
-        newControl.name_ = value[index++].GetString();
-        newControl.hash_ = StringHash(newControl.name_);
-        newControl.speed_ = value[index++].GetFloat();
-        newControl.targetWeight_ = value[index++].GetFloat();
-        newControl.fadeTime_ = value[index++].GetFloat();
-        newControl.autoFadeTime_ = value[index++].GetFloat();
-        animations_.push_back(newControl);
-    }
-}
-
-void AnimationController::SetNetAnimationsAttr(const ea::vector<unsigned char>& value)
-{
-    MemoryBuffer buf(value);
-
-    auto* model = GetComponent<AnimatedModel>();
-
-    // Check which animations we need to remove
-    ea::hash_set<StringHash> processedAnimations;
-
-    unsigned numAnimations = buf.ReadVLE();
-    while (numAnimations--)
-    {
-        ea::string animName = buf.ReadString();
-        StringHash animHash(animName);
-        processedAnimations.insert(animHash);
-
-        // Check if the animation state exists. If not, add new
-        AnimationState* state = GetAnimationState(animHash);
-        if (!state)
-        {
-            auto* newAnimation = GetSubsystem<ResourceCache>()->GetResource<Animation>(animName);
-            state = AddAnimationState(newAnimation);
-            if (!state)
-            {
-                URHO3D_LOGERROR("Animation update applying aborted due to unknown animation");
-                return;
-            }
-        }
-        // Check if the internal control structure exists. If not, add new
-        unsigned index;
-        for (index = 0; index < animations_.size(); ++index)
-        {
-            if (animations_[index].hash_ == animHash)
-                break;
-        }
-        if (index == animations_.size())
-        {
-            AnimationControl newControl;
-            newControl.name_ = animName;
-            newControl.hash_ = animHash;
-            animations_.push_back(newControl);
-        }
-
-        unsigned char ctrl = buf.ReadUByte();
-        state->SetLayer(buf.ReadUByte());
-        state->SetLooped((ctrl & CTRL_LOOPED) != 0);
-        state->SetBlendMode((ctrl & CTRL_ADDITIVE) != 0 ? ABM_ADDITIVE : ABM_LERP);
-        animations_[index].speed_ = (float)buf.ReadShort() / 2048.0f; // 11 bits of decimal precision, max. 16x playback speed
-        animations_[index].targetWeight_ = (float)buf.ReadUByte() / 255.0f; // 8 bits of decimal precision
-        animations_[index].fadeTime_ = (float)buf.ReadUByte() / 64.0f; // 6 bits of decimal precision, max. 4 seconds fade
-        if (ctrl & CTRL_STARTBONE)
-        {
-            const ea::string startBoneName = buf.ReadString();
-            state->SetStartBone(startBoneName);
-        }
-        else
-            state->SetStartBone("");
-        if (ctrl & CTRL_AUTOFADE)
-            animations_[index].autoFadeTime_ = (float)buf.ReadUByte() / 64.0f; // 6 bits of decimal precision, max. 4 seconds fade
-        else
-            animations_[index].autoFadeTime_ = 0.0f;
-
-        animations_[index].removeOnCompletion_ = (ctrl & CTRL_REMOVEONCOMPLETION) != 0;
-
-        if (ctrl & CTRL_SETTIME)
-        {
-            unsigned char setTimeRev = buf.ReadUByte();
-            unsigned short setTime = buf.ReadUShort();
-            // Apply set time command only if revision differs
-            if (setTimeRev != animations_[index].setTimeRev_)
-            {
-                state->SetTime(((float)setTime / 65535.0f) * state->GetLength());
-                animations_[index].setTimeRev_ = setTimeRev;
-            }
-        }
-        if (ctrl & CTRL_SETWEIGHT)
-        {
-            unsigned char setWeightRev = buf.ReadUByte();
-            unsigned char setWeight = buf.ReadUByte();
-            // Apply set weight command only if revision differs
-            if (setWeightRev != animations_[index].setWeightRev_)
-            {
-                state->SetWeight((float)setWeight / 255.0f);
-                animations_[index].setWeightRev_ = setWeightRev;
-            }
-        }
-    }
-
-    // Set any extra animations to fade out
-    for (auto i = animations_.begin(); i != animations_.end(); ++i)
-    {
-        if (!processedAnimations.contains(i->hash_))
-        {
-            i->targetWeight_ = 0.0f;
-            i->fadeTime_ = EXTRA_ANIM_FADEOUT_TIME;
-        }
-    }
-}
-
-void AnimationController::SetNodeAnimationStatesAttr(const VariantVector& value)
-{
-    auto* cache = GetSubsystem<ResourceCache>();
-    animationStates_.clear();
-    unsigned index = 0;
-    unsigned numStates = index < value.size() ? value[index++].GetUInt() : 0;
-    // Prevent negative or overly large value being assigned from the editor
-    if (numStates > M_MAX_INT)
-        numStates = 0;
-    if (numStates > MAX_NODE_ANIMATION_STATES)
-        numStates = MAX_NODE_ANIMATION_STATES;
-
-    animationStates_.reserve(numStates);
-    while (numStates--)
-    {
-        if (index + 2 < value.size())
-        {
-            // Note: null animation is allowed here for editing
-            const ResourceRef& animRef = value[index++].GetResourceRef();
-            SharedPtr<AnimationState> newState(new AnimationState(this, GetNode(), cache->GetResource<Animation>(animRef.name_)));
-            animationStates_.push_back(newState);
-
-            newState->SetLooped(value[index++].GetBool());
-            newState->SetTime(value[index++].GetFloat());
-        }
-        else
-        {
-            // If not enough data, just add an empty animation state
-            SharedPtr<AnimationState> newState(new AnimationState(this, GetNode(), nullptr));
-            animationStates_.push_back(newState);
-        }
-    }
-
-    MarkAnimationStateOrderDirty();
-    MarkAnimationStateTracksDirty();
-}
-
-VariantVector AnimationController::GetAnimationsAttr() const
-{
-    VariantVector ret;
-    ret.reserve(animations_.size() * 5);
-    for (auto i = animations_.begin(); i != animations_.end(); ++i)
-    {
-        ret.push_back(i->name_);
-        ret.push_back(i->speed_);
-        ret.push_back(i->targetWeight_);
-        ret.push_back(i->fadeTime_);
-        ret.push_back(i->autoFadeTime_);
-    }
-    return ret;
-}
-
-const ea::vector<unsigned char>& AnimationController::GetNetAnimationsAttr() const
-{
-    attrBuffer_.Clear();
-
-    auto* model = GetComponent<AnimatedModel>();
-
-    unsigned validAnimations = 0;
-    for (auto i = animations_.begin(); i != animations_.end(); ++i)
-    {
-        if (GetAnimationState(i->hash_))
-            ++validAnimations;
-    }
-
-    attrBuffer_.WriteVLE(validAnimations);
-    for (auto i = animations_.begin(); i != animations_.end(); ++i)
-    {
-        AnimationState* state = GetAnimationState(i->hash_);
-        if (!state)
-            continue;
-
-        unsigned char ctrl = 0;
-        if (state->IsLooped())
-            ctrl |= CTRL_LOOPED;
-        if (state->GetBlendMode() == ABM_ADDITIVE)
-            ctrl |= CTRL_ADDITIVE;
-        if (!state->GetStartBone().empty())
-            ctrl |= CTRL_STARTBONE;
-        if (i->autoFadeTime_ > 0.0f)
-            ctrl |= CTRL_AUTOFADE;
-        if (i->removeOnCompletion_)
-            ctrl |= CTRL_REMOVEONCOMPLETION;
-        if (i->setTimeTtl_ > 0.0f)
-            ctrl |= CTRL_SETTIME;
-        if (i->setWeightTtl_ > 0.0f)
-            ctrl |= CTRL_SETWEIGHT;
-
-        attrBuffer_.WriteString(i->name_);
-        attrBuffer_.WriteUByte(ctrl);
-        attrBuffer_.WriteUByte(state->GetLayer());
-        attrBuffer_.WriteShort((short)Clamp(i->speed_ * 2048.0f, -32767.0f, 32767.0f));
-        attrBuffer_.WriteUByte((unsigned char)(i->targetWeight_ * 255.0f));
-        attrBuffer_.WriteUByte((unsigned char)Clamp(i->fadeTime_ * 64.0f, 0.0f, 255.0f));
-        if (ctrl & CTRL_STARTBONE)
-            attrBuffer_.WriteString(state->GetStartBone());
-        if (ctrl & CTRL_AUTOFADE)
-            attrBuffer_.WriteUByte((unsigned char)Clamp(i->autoFadeTime_ * 64.0f, 0.0f, 255.0f));
-        if (ctrl & CTRL_SETTIME)
-        {
-            attrBuffer_.WriteUByte(i->setTimeRev_);
-            attrBuffer_.WriteUShort(i->setTime_);
-        }
-        if (ctrl & CTRL_SETWEIGHT)
-        {
-            attrBuffer_.WriteUByte(i->setWeightRev_);
-            attrBuffer_.WriteUByte(i->setWeight_);
-        }
-    }
-
-    return attrBuffer_.GetBuffer();
-}
-
-VariantVector AnimationController::GetNodeAnimationStatesAttr() const
-{
-    URHO3D_LOGERROR("AnimationController::GetNodeAnimationStatesAttr is deprecated");
-    return Variant::emptyVariantVector;
-}
-
-void AnimationController::SetAnimationStatesAttr(const VariantVector& value)
-{
-    auto* cache = GetSubsystem<ResourceCache>();
-    auto* model = GetComponent<AnimatedModel>();
-
-    animationStates_.clear();
-    animationStates_.reserve(value.size() / 7);
-    unsigned index = 0;
-    while (index + 6 < value.size())
-    {
-        const ResourceRef& animRef = value[index++].GetResourceRef();
-        const ea::string& startBoneName = value[index++].GetString();
-        const bool isLooped = value[index++].GetBool();
-        const float weight = value[index++].GetFloat();
-        const float time = value[index++].GetFloat();
-        const auto layer = static_cast<unsigned char>(value[index++].GetInt());
-        const auto blendMode = static_cast<AnimationBlendMode>(value[index++].GetInt());
-
-        // Create new animation state
-        if (const auto animation = cache->GetResource<Animation>(animRef.name_))
-        {
-            AnimationState* newState = AddAnimationState(animation);
-
-            // Setup new animation state
-            newState->SetStartBone(startBoneName);
-            newState->SetLooped(isLooped);
-            newState->SetWeight(weight);
-            newState->SetTime(time);
-            newState->SetLayer(layer);
-            newState->SetBlendMode(blendMode);
-        }
-    }
-
-    MarkAnimationStateOrderDirty();
-    MarkAnimationStateTracksDirty();
-}
-
-VariantVector AnimationController::GetAnimationStatesAttr() const
-{
-    VariantVector ret;
-    ret.reserve(animationStates_.size() * 7);
-    for (AnimationState* state : animationStates_)
-    {
-        Animation* animation = state->GetAnimation();
-        ret.push_back(GetResourceRef(animation, Animation::GetTypeStatic()));
-        ret.push_back(state->GetStartBone());
-        ret.push_back(state->IsLooped());
-        ret.push_back(state->GetWeight());
-        ret.push_back(state->GetTime());
-        ret.push_back((int) state->GetLayer());
-        ret.push_back((int) state->GetBlendMode());
-    }
-    return ret;
-}
-
-void AnimationController::OnNodeSet(Node* node)
-{
-    ConnectToAnimatedModel();
-}
-
-void AnimationController::OnSceneSet(Scene* scene)
-{
-    if (scene && IsEnabledEffective())
-        SubscribeToEvent(scene, E_SCENEPOSTUPDATE, URHO3D_HANDLER(AnimationController, HandleScenePostUpdate));
-    else if (!scene)
-        UnsubscribeFromEvent(E_SCENEPOSTUPDATE);
-}
-
-AnimationState* AnimationController::AddAnimationState(Animation* animation)
-{
-    if (!animation)
-        return nullptr;
-
-    auto* model = GetComponent<AnimatedModel>();
-    if (model)
-        animationStates_.emplace_back(new AnimationState(this, model, animation));
-    else
-        animationStates_.emplace_back(new AnimationState(this, node_, animation));
-
-    MarkAnimationStateOrderDirty();
-    return animationStates_.back();
-}
-
-void AnimationController::RemoveAnimationState(AnimationState* state)
-{
-    if (!state)
-        return;
-
-    const auto iter = ea::find(animationStates_.begin(), animationStates_.end(), state);
-    if (iter != animationStates_.end())
-        animationStates_.erase(iter);
-}
-
-void AnimationController::FindAnimation(const ea::string& name, unsigned& index, AnimationState*& state) const
-{
-    StringHash nameHash(GetInternalPath(name));
-
-    // Find the AnimationState
-    state = GetAnimationState(nameHash);
-    if (state)
-    {
-        // Either a resource name or animation name may be specified. We store resource names, so correct the hash if necessary
-        nameHash = state->GetAnimation()->GetNameHash();
-    }
-
-    // Find the internal control structure
-    index = M_MAX_UNSIGNED;
-    for (unsigned i = 0; i < animations_.size(); ++i)
-    {
-        if (animations_[i].hash_ == nameHash)
-        {
-            index = i;
-            break;
-        }
-    }
-}
-
-void AnimationController::HandleScenePostUpdate(StringHash eventType, VariantMap& eventData)
-{
-    using namespace ScenePostUpdate;
-
-    Update(eventData[P_TIMESTEP].GetFloat());
-}
-
-void AnimationController::MarkAnimationStateTracksDirty()
-{
-    for (AnimationState* state : animationStates_)
-        state->MarkTracksDirty();
-}
-
-AnimatedAttributeReference AnimationController::ParseAnimatablePath(ea::string_view path, Node* startNode)
-{
-    if (path.empty())
-    {
-        URHO3D_LOGWARNING("Variant animation track name must not be empty");
-        return {};
-    }
-
-    Node* animatedNode = startNode;
-    ea::string_view attributePath = path;
-
-    // Resolve path to node if necessary
-    if (path[0] != '@')
-    {
-        const auto sep = path.find("/@");
-        if (sep == ea::string_view::npos)
-        {
-            URHO3D_LOGWARNING("Path must end with attribute reference like /@StaticModel/Model");
-            return {};
-        }
-
-        const ea::string_view nodePath = path.substr(0, sep);
-        animatedNode = startNode->FindChild(nodePath);
-        if (!animatedNode)
-        {
-            URHO3D_LOGWARNING("Path to node '{}' cannot be resolved", nodePath);
-            return {};
-        }
-
-        attributePath = path.substr(sep + 1);
-    }
-
-    AnimatedAttributeReference result;
-
-    // Special cases:
-    // 1) if Node variables are referenced, individual variables are supported
-    // 2) if AnimatedModel morphs are referenced, individual morphs are supported
-    static const ea::string_view variablesPath = "@/Variables/";
-    static const ea::string_view animatedModelPath = "@AnimatedModel";
-    if (attributePath.starts_with(variablesPath))
-    {
-        const StringHash variableNameHash = attributePath.substr(variablesPath.size());
-        result.attributeType_ = AnimatedAttributeType::NodeVariables;
-        result.subAttributeKey_ = variableNameHash.Value();
-        attributePath = attributePath.substr(0, variablesPath.size() - 1);
-    }
-    else if (attributePath.starts_with(animatedModelPath))
-    {
-        if (const auto sep1 = attributePath.find('/'); sep1 != ea::string_view::npos)
-        {
-            if (const auto sep2 = attributePath.find('/', sep1 + 1); sep2 != ea::string_view::npos)
-            {
-                // TODO(string): Refactor StringUtils
-                result.attributeType_ = AnimatedAttributeType::AnimatedModelMorphs;
-                result.subAttributeKey_ = ToUInt(ea::string(attributePath.substr(sep2 + 1)));
-                attributePath = attributePath.substr(0, sep2);
-            }
-        }
-    }
-
-    // Parse path to component and attribute
-    const auto& [serializable, attributeIndex] = animatedNode->FindComponentAttribute(attributePath);
-    if (!serializable)
-    {
-        URHO3D_LOGWARNING("Path to attribute '{}' cannot be resolved", attributePath);
-        return {};
-    }
-
-    result.serializable_ = serializable;
-    result.attributeIndex_ = attributeIndex;
-    return result;
-}
-
-Node* AnimationController::GetTrackNodeByNameHash(StringHash trackNameHash, Node* startBone) const
-{
-    // Empty track name means that we animate the node itself
-    if (!trackNameHash)
-        return node_;
-
-    // If track name hash matches start bone name hash then we animate the start bone
-    if (trackNameHash == startBone->GetNameHash())
-        return startBone;
-
-    return startBone->GetChild(trackNameHash, true);
-}
-
-void AnimationController::UpdateAnimationStateTracks(AnimationState* state)
-{
-    // TODO(animation): Cache lookups?
-    auto model = GetComponent<AnimatedModel>();
-    const Animation* animation = state->GetAnimation();
-
-    // Reset internal state. Shouldn't cause any reallocations due to simple vectors inside.
-    state->ClearAllTracks();
-
-    // Use root node or start bone node if specified
-    // Note: bone tracks are resolved starting from root bone node,
-    // variant tracks are resolved from the node itself.
-    const ea::string& startBoneName = state->GetStartBone();
-    Node* startNode = !startBoneName.empty() ? node_->GetChild(startBoneName, true) : nullptr;
-    if (!startNode)
-        startNode = node_;
-
-    Node* startBone = startNode == node_ && model ? model->GetSkeleton().GetRootBone()->node_ : startNode;
-    if (!startBone)
-    {
-        URHO3D_LOGWARNING("AnimatedModel skeleton is not initialized");
-        return;
-    }
-
-    // Setup model and node tracks
-    const auto& tracks = animation->GetTracks();
-    for (const auto& item : tracks)
-    {
-        const AnimationTrack& track = item.second;
-        Node* trackNode = GetTrackNodeByNameHash(track.nameHash_, startBone);
-        Bone* trackBone = trackNode && model ? model->GetSkeleton().GetBone(track.nameHash_) : nullptr;
-
-        // Add model track
-        if (trackBone && trackBone->node_)
-        {
-            ModelAnimationStateTrack stateTrack;
-            stateTrack.track_ = &track;
-            stateTrack.node_ = trackBone->node_;
-            stateTrack.bone_ = trackBone;
-            state->AddModelTrack(stateTrack);
-        }
-        else if (trackNode)
-        {
-            NodeAnimationStateTrack stateTrack;
-            stateTrack.track_ = &track;
-            stateTrack.node_ = trackNode;
-            state->AddNodeTrack(stateTrack);
-        }
-    }
-
-    // Setup generic tracks
-    const auto& variantTracks = animation->GetVariantTracks();
-    for (const auto& item : variantTracks)
-    {
-        const VariantAnimationTrack& track = item.second;
-        const ea::string& trackName = track.name_;
-
-        AttributeAnimationStateTrack stateTrack;
-        stateTrack.track_ = &track;
-        stateTrack.attribute_ = ParseAnimatablePath(trackName, startNode);
-
-        if (stateTrack.attribute_.serializable_)
-        {
-            state->AddAttributeTrack(stateTrack);
-        }
-    }
-
-    // Mark tracks as ready
-    state->OnTracksReady();
-}
-
-void AnimationController::ConnectToAnimatedModel()
-{
-    auto model = GetComponent<AnimatedModel>();
-    if (model)
-        model->ConnectToAnimationStateSource(this);
-}
-
-}
-=======
 //
 // Copyright (c) 2008-2022 the Urho3D project.
 //
@@ -1173,10 +35,22 @@
 #include "../Scene/Scene.h"
 #include "../Scene/SceneEvents.h"
 
+#include <EASTL/sort.h>
+
 #include "../DebugNew.h"
 
 namespace Urho3D
 {
+
+namespace
+{
+
+bool CompareLayers(const SharedPtr<AnimationState>& lhs, const SharedPtr<AnimationState>& rhs)
+{
+    return lhs->GetLayer() < rhs->GetLayer();
+}
+
+}
 
 static const unsigned char CTRL_LOOPED = 0x1;
 static const unsigned char CTRL_STARTBONE = 0x2;
@@ -1192,7 +66,7 @@
 extern const char* LOGIC_CATEGORY;
 
 AnimationController::AnimationController(Context* context) :
-    Component(context)
+    AnimationStateSource(context)
 {
 }
 
@@ -1205,10 +79,17 @@
     URHO3D_ACCESSOR_ATTRIBUTE("Is Enabled", IsEnabled, SetEnabled, bool, true, AM_DEFAULT);
     URHO3D_MIXED_ACCESSOR_ATTRIBUTE("Animations", GetAnimationsAttr, SetAnimationsAttr, VariantVector, Variant::emptyVariantVector,
         AM_FILE | AM_NOEDIT);
-    URHO3D_ACCESSOR_ATTRIBUTE("Network Animations", GetNetAnimationsAttr, SetNetAnimationsAttr, PODVector<unsigned char>,
+    URHO3D_ACCESSOR_ATTRIBUTE("Network Animations", GetNetAnimationsAttr, SetNetAnimationsAttr, ea::vector<unsigned char>,
         Variant::emptyBuffer, AM_NET | AM_LATESTDATA | AM_NOEDIT);
     URHO3D_MIXED_ACCESSOR_ATTRIBUTE("Node Animation States", GetNodeAnimationStatesAttr, SetNodeAnimationStatesAttr, VariantVector,
+        Variant::emptyVariantVector, AM_FILE | AM_NOEDIT | AM_READONLY);
+    URHO3D_MIXED_ACCESSOR_ATTRIBUTE("Animation States", GetAnimationStatesAttr, SetAnimationStatesAttr, VariantVector,
         Variant::emptyVariantVector, AM_FILE | AM_NOEDIT);
+}
+
+void AnimationController::ApplyAttributes()
+{
+    ConnectToAnimatedModel();
 }
 
 void AnimationController::OnSetEnabled()
@@ -1226,7 +107,7 @@
 void AnimationController::Update(float timeStep)
 {
     // Loop through animations
-    for (unsigned i = 0; i < animations_.Size();)
+    for (unsigned i = 0; i < animations_.size();)
     {
         AnimationControl& ctrl = animations_[i];
         AnimationState* state = GetAnimationState(ctrl.hash_);
@@ -1282,19 +163,36 @@
         {
             if (state)
                 RemoveAnimationState(state);
-            animations_.Erase(i);
+            animations_.erase_at(i);
             MarkNetworkUpdate();
         }
         else
             ++i;
     }
 
+    // Sort animation states if necessary
+    if (animationStateOrderDirty_)
+    {
+        ea::sort(animationStates_.begin(), animationStates_.end(), CompareLayers);
+        animationStateOrderDirty_ = false;
+    }
+
+    // Update animation tracks if necessary
+    for (AnimationState* state : animationStates_)
+    {
+        if (state->AreTracksDirty())
+            UpdateAnimationStateTracks(state);
+    }
+
     // Node hierarchy animations need to be applied manually
-    for (Vector<SharedPtr<AnimationState> >::Iterator i = nodeAnimationStates_.Begin(); i != nodeAnimationStates_.End(); ++i)
-        (*i)->Apply();
-}
-
-bool AnimationController::Play(const String& name, unsigned char layer, bool looped, float fadeInTime)
+    for (AnimationState* state : animationStates_)
+    {
+        state->ApplyNodeTracks();
+        state->ApplyAttributeTracks();
+    }
+}
+
+bool AnimationController::Play(const ea::string& name, unsigned char layer, bool looped, float fadeInTime)
 {
     // Get the animation resource first to be able to get the canonical resource name
     // (avoids potential adding of duplicate animations)
@@ -1319,8 +217,8 @@
         AnimationControl newControl;
         newControl.name_ = newAnimation->GetName();
         newControl.hash_ = newAnimation->GetNameHash();
-        animations_.Push(newControl);
-        index = animations_.Size() - 1;
+        animations_.push_back(newControl);
+        index = animations_.size() - 1;
     }
 
     state->SetLayer(layer);
@@ -1332,7 +230,7 @@
     return true;
 }
 
-bool AnimationController::PlayExclusive(const String& name, unsigned char layer, bool looped, float fadeTime)
+bool AnimationController::PlayExclusive(const ea::string& name, unsigned char layer, bool looped, float fadeTime)
 {
     bool success = Play(name, layer, looped, fadeTime);
 
@@ -1343,7 +241,7 @@
     return success;
 }
 
-bool AnimationController::Stop(const String& name, float fadeOutTime)
+bool AnimationController::Stop(const ea::string& name, float fadeOutTime)
 {
     unsigned index;
     AnimationState* state;
@@ -1361,7 +259,7 @@
 void AnimationController::StopLayer(unsigned char layer, float fadeOutTime)
 {
     bool needUpdate = false;
-    for (Vector<AnimationControl>::Iterator i = animations_.Begin(); i != animations_.End(); ++i)
+    for (auto i = animations_.begin(); i != animations_.end(); ++i)
     {
         AnimationState* state = GetAnimationState(i->hash_);
         if (state && state->GetLayer() == layer)
@@ -1378,9 +276,9 @@
 
 void AnimationController::StopAll(float fadeOutTime)
 {
-    if (animations_.Size())
-    {
-        for (Vector<AnimationControl>::Iterator i = animations_.Begin(); i != animations_.End(); ++i)
+    if (animations_.size())
+    {
+        for (auto i = animations_.begin(); i != animations_.end(); ++i)
         {
             i->targetWeight_ = 0.0f;
             i->fadeTime_ = fadeOutTime;
@@ -1390,7 +288,7 @@
     }
 }
 
-bool AnimationController::Fade(const String& name, float targetWeight, float fadeTime)
+bool AnimationController::Fade(const ea::string& name, float targetWeight, float fadeTime)
 {
     unsigned index;
     AnimationState* state;
@@ -1404,7 +302,7 @@
     return true;
 }
 
-bool AnimationController::FadeOthers(const String& name, float targetWeight, float fadeTime)
+bool AnimationController::FadeOthers(const ea::string& name, float targetWeight, float fadeTime)
 {
     unsigned index;
     AnimationState* state;
@@ -1415,7 +313,7 @@
     unsigned char layer = state->GetLayer();
 
     bool needUpdate = false;
-    for (unsigned i = 0; i < animations_.Size(); ++i)
+    for (unsigned i = 0; i < animations_.size(); ++i)
     {
         if (i != index)
         {
@@ -1435,7 +333,7 @@
     return true;
 }
 
-bool AnimationController::SetLayer(const String& name, unsigned char layer)
+bool AnimationController::SetLayer(const ea::string& name, unsigned char layer)
 {
     AnimationState* state = GetAnimationState(name);
     if (!state)
@@ -1446,24 +344,18 @@
     return true;
 }
 
-bool AnimationController::SetStartBone(const String& name, const String& startBoneName)
-{
-    // Start bone can only be set in model mode
-    auto* model = GetComponent<AnimatedModel>();
-    if (!model)
-        return false;
-
-    AnimationState* state = model->GetAnimationState(name);
+bool AnimationController::SetStartBone(const ea::string& name, const ea::string& startBoneName)
+{
+    AnimationState* state = GetAnimationState(name);
     if (!state)
         return false;
 
-    Bone* bone = model->GetSkeleton().GetBone(startBoneName);
-    state->SetStartBone(bone);
+    state->SetStartBone(startBoneName);
     MarkNetworkUpdate();
     return true;
 }
 
-bool AnimationController::SetTime(const String& name, float time)
+bool AnimationController::SetTime(const ea::string& name, float time)
 {
     unsigned index;
     AnimationState* state;
@@ -1481,7 +373,7 @@
     return true;
 }
 
-bool AnimationController::SetSpeed(const String& name, float speed)
+bool AnimationController::SetSpeed(const ea::string& name, float speed)
 {
     unsigned index;
     AnimationState* state;
@@ -1494,7 +386,7 @@
     return true;
 }
 
-bool AnimationController::SetWeight(const String& name, float weight)
+bool AnimationController::SetWeight(const ea::string& name, float weight)
 {
     unsigned index;
     AnimationState* state;
@@ -1516,7 +408,7 @@
     return true;
 }
 
-bool AnimationController::SetRemoveOnCompletion(const String& name, bool removeOnCompletion)
+bool AnimationController::SetRemoveOnCompletion(const ea::string& name, bool removeOnCompletion)
 {
     unsigned index;
     AnimationState* state;
@@ -1529,7 +421,7 @@
     return true;
 }
 
-bool AnimationController::SetLooped(const String& name, bool enable)
+bool AnimationController::SetLooped(const ea::string& name, bool enable)
 {
     AnimationState* state = GetAnimationState(name);
     if (!state)
@@ -1540,7 +432,7 @@
     return true;
 }
 
-bool AnimationController::SetBlendMode(const String& name, AnimationBlendMode mode)
+bool AnimationController::SetBlendMode(const ea::string& name, AnimationBlendMode mode)
 {
     AnimationState* state = GetAnimationState(name);
     if (!state)
@@ -1551,7 +443,7 @@
     return true;
 }
 
-bool AnimationController::SetAutoFade(const String& name, float fadeOutTime)
+bool AnimationController::SetAutoFade(const ea::string& name, float fadeOutTime)
 {
     unsigned index;
     AnimationState* state;
@@ -1564,7 +456,7 @@
     return true;
 }
 
-bool AnimationController::IsPlaying(const String& name) const
+bool AnimationController::IsPlaying(const ea::string& name) const
 {
     unsigned index;
     AnimationState* state;
@@ -1574,7 +466,7 @@
 
 bool AnimationController::IsPlaying(unsigned char layer) const
 {
-    for (Vector<AnimationControl>::ConstIterator i = animations_.Begin(); i != animations_.End(); ++i)
+    for (auto i = animations_.begin(); i != animations_.end(); ++i)
     {
         AnimationState* state = GetAnimationState(i->hash_);
         if (state && state->GetLayer() == layer)
@@ -1584,7 +476,7 @@
     return false;
 }
 
-bool AnimationController::IsFadingIn(const String& name) const
+bool AnimationController::IsFadingIn(const ea::string& name) const
 {
     unsigned index;
     AnimationState* state;
@@ -1595,7 +487,7 @@
     return animations_[index].fadeTime_ && animations_[index].targetWeight_ > state->GetWeight();
 }
 
-bool AnimationController::IsFadingOut(const String& name) const
+bool AnimationController::IsFadingOut(const ea::string& name) const
 {
     unsigned index;
     AnimationState* state;
@@ -1607,7 +499,7 @@
            || (!state->IsLooped() && state->GetTime() >= state->GetLength() && animations_[index].autoFadeTime_);
 }
 
-bool AnimationController::IsAtEnd(const String& name) const
+bool AnimationController::IsAtEnd(const ea::string& name) const
 {
     unsigned index;
     AnimationState* state;
@@ -1618,55 +510,43 @@
         return state->GetTime() >= state->GetLength();
 }
 
-unsigned char AnimationController::GetLayer(const String& name) const
+unsigned char AnimationController::GetLayer(const ea::string& name) const
 {
     AnimationState* state = GetAnimationState(name);
     return (unsigned char)(state ? state->GetLayer() : 0);
 }
 
-Bone* AnimationController::GetStartBone(const String& name) const
-{
-    AnimationState* state = GetAnimationState(name);
-    return state ? state->GetStartBone() : nullptr;
-}
-
-const String& AnimationController::GetStartBoneName(const String& name) const
-{
-    Bone* bone = GetStartBone(name);
-    return bone ? bone->name_ : String::EMPTY;
-}
-
-float AnimationController::GetTime(const String& name) const
+float AnimationController::GetTime(const ea::string& name) const
 {
     AnimationState* state = GetAnimationState(name);
     return state ? state->GetTime() : 0.0f;
 }
 
-float AnimationController::GetWeight(const String& name) const
+float AnimationController::GetWeight(const ea::string& name) const
 {
     AnimationState* state = GetAnimationState(name);
     return state ? state->GetWeight() : 0.0f;
 }
 
-bool AnimationController::IsLooped(const String& name) const
+bool AnimationController::IsLooped(const ea::string& name) const
 {
     AnimationState* state = GetAnimationState(name);
     return state ? state->IsLooped() : false;
 }
 
-AnimationBlendMode AnimationController::GetBlendMode(const String& name) const
+AnimationBlendMode AnimationController::GetBlendMode(const ea::string& name) const
 {
     AnimationState* state = GetAnimationState(name);
     return state ? state->GetBlendMode() : ABM_LERP;
 }
 
-float AnimationController::GetLength(const String& name) const
+float AnimationController::GetLength(const ea::string& name) const
 {
     AnimationState* state = GetAnimationState(name);
     return state ? state->GetLength() : 0.0f;
 }
 
-float AnimationController::GetSpeed(const String& name) const
+float AnimationController::GetSpeed(const ea::string& name) const
 {
     unsigned index;
     AnimationState* state;
@@ -1674,7 +554,7 @@
     return index != M_MAX_UNSIGNED ? animations_[index].speed_ : 0.0f;
 }
 
-float AnimationController::GetFadeTarget(const String& name) const
+float AnimationController::GetFadeTarget(const ea::string& name) const
 {
     unsigned index;
     AnimationState* state;
@@ -1682,7 +562,7 @@
     return index != M_MAX_UNSIGNED ? animations_[index].targetWeight_ : 0.0f;
 }
 
-float AnimationController::GetFadeTime(const String& name) const
+float AnimationController::GetFadeTime(const ea::string& name) const
 {
     unsigned index;
     AnimationState* state;
@@ -1690,7 +570,7 @@
     return index != M_MAX_UNSIGNED ? animations_[index].fadeTime_ : 0.0f;
 }
 
-float AnimationController::GetAutoFade(const String& name) const
+float AnimationController::GetAutoFade(const ea::string& name) const
 {
     unsigned index;
     AnimationState* state;
@@ -1698,7 +578,7 @@
     return index != M_MAX_UNSIGNED ? animations_[index].autoFadeTime_ : 0.0f;
 }
 
-bool AnimationController::GetRemoveOnCompletion(const String& name) const
+bool AnimationController::GetRemoveOnCompletion(const ea::string& name) const
 {
     unsigned index;
     AnimationState* state;
@@ -1706,20 +586,14 @@
     return index != M_MAX_UNSIGNED ? animations_[index].removeOnCompletion_ : false;
 }
 
-AnimationState* AnimationController::GetAnimationState(const String& name) const
+AnimationState* AnimationController::GetAnimationState(const ea::string& name) const
 {
     return GetAnimationState(StringHash(name));
 }
 
 AnimationState* AnimationController::GetAnimationState(StringHash nameHash) const
 {
-    // Model mode
-    auto* model = GetComponent<AnimatedModel>();
-    if (model)
-        return model->GetAnimationState(nameHash);
-
-    // Node hierarchy mode
-    for (Vector<SharedPtr<AnimationState> >::ConstIterator i = nodeAnimationStates_.Begin(); i != nodeAnimationStates_.End(); ++i)
+    for (auto i = animationStates_.begin(); i != animationStates_.end(); ++i)
     {
         Animation* animation = (*i)->GetAnimation();
         if (animation->GetNameHash() == nameHash || animation->GetAnimationNameHash() == nameHash)
@@ -1731,10 +605,10 @@
 
 void AnimationController::SetAnimationsAttr(const VariantVector& value)
 {
-    animations_.Clear();
-    animations_.Reserve(value.Size() / 5);  // Incomplete data is discarded
+    animations_.clear();
+    animations_.reserve(value.size() / 5);  // Incomplete data is discarded
     unsigned index = 0;
-    while (index + 4 < value.Size())    // Prevent out-of-bound index access
+    while (index + 4 < value.size())    // Prevent out-of-bound index access
     {
         AnimationControl newControl;
         newControl.name_ = value[index++].GetString();
@@ -1743,25 +617,25 @@
         newControl.targetWeight_ = value[index++].GetFloat();
         newControl.fadeTime_ = value[index++].GetFloat();
         newControl.autoFadeTime_ = value[index++].GetFloat();
-        animations_.Push(newControl);
-    }
-}
-
-void AnimationController::SetNetAnimationsAttr(const PODVector<unsigned char>& value)
+        animations_.push_back(newControl);
+    }
+}
+
+void AnimationController::SetNetAnimationsAttr(const ea::vector<unsigned char>& value)
 {
     MemoryBuffer buf(value);
 
     auto* model = GetComponent<AnimatedModel>();
 
     // Check which animations we need to remove
-    HashSet<StringHash> processedAnimations;
+    ea::hash_set<StringHash> processedAnimations;
 
     unsigned numAnimations = buf.ReadVLE();
     while (numAnimations--)
     {
-        String animName = buf.ReadString();
+        ea::string animName = buf.ReadString();
         StringHash animHash(animName);
-        processedAnimations.Insert(animHash);
+        processedAnimations.insert(animHash);
 
         // Check if the animation state exists. If not, add new
         AnimationState* state = GetAnimationState(animHash);
@@ -1777,17 +651,17 @@
         }
         // Check if the internal control structure exists. If not, add new
         unsigned index;
-        for (index = 0; index < animations_.Size(); ++index)
+        for (index = 0; index < animations_.size(); ++index)
         {
             if (animations_[index].hash_ == animHash)
                 break;
         }
-        if (index == animations_.Size())
+        if (index == animations_.size())
         {
             AnimationControl newControl;
             newControl.name_ = animName;
             newControl.hash_ = animHash;
-            animations_.Push(newControl);
+            animations_.push_back(newControl);
         }
 
         unsigned char ctrl = buf.ReadUByte();
@@ -1799,12 +673,11 @@
         animations_[index].fadeTime_ = (float)buf.ReadUByte() / 64.0f; // 6 bits of decimal precision, max. 4 seconds fade
         if (ctrl & CTRL_STARTBONE)
         {
-            StringHash boneHash = buf.ReadStringHash();
-            if (model)
-                state->SetStartBone(model->GetSkeleton().GetBone(boneHash));
+            const ea::string startBoneName = buf.ReadString();
+            state->SetStartBone(startBoneName);
         }
         else
-            state->SetStartBone(nullptr);
+            state->SetStartBone("");
         if (ctrl & CTRL_AUTOFADE)
             animations_[index].autoFadeTime_ = (float)buf.ReadUByte() / 64.0f; // 6 bits of decimal precision, max. 4 seconds fade
         else
@@ -1837,9 +710,9 @@
     }
 
     // Set any extra animations to fade out
-    for (Vector<AnimationControl>::Iterator i = animations_.Begin(); i != animations_.End(); ++i)
-    {
-        if (!processedAnimations.Contains(i->hash_))
+    for (auto i = animations_.begin(); i != animations_.end(); ++i)
+    {
+        if (!processedAnimations.contains(i->hash_))
         {
             i->targetWeight_ = 0.0f;
             i->fadeTime_ = EXTRA_ANIM_FADEOUT_TIME;
@@ -1850,24 +723,24 @@
 void AnimationController::SetNodeAnimationStatesAttr(const VariantVector& value)
 {
     auto* cache = GetSubsystem<ResourceCache>();
-    nodeAnimationStates_.Clear();
+    animationStates_.clear();
     unsigned index = 0;
-    unsigned numStates = index < value.Size() ? value[index++].GetUInt() : 0;
+    unsigned numStates = index < value.size() ? value[index++].GetUInt() : 0;
     // Prevent negative or overly large value being assigned from the editor
     if (numStates > M_MAX_INT)
         numStates = 0;
     if (numStates > MAX_NODE_ANIMATION_STATES)
         numStates = MAX_NODE_ANIMATION_STATES;
 
-    nodeAnimationStates_.Reserve(numStates);
+    animationStates_.reserve(numStates);
     while (numStates--)
     {
-        if (index + 2 < value.Size())
+        if (index + 2 < value.size())
         {
             // Note: null animation is allowed here for editing
             const ResourceRef& animRef = value[index++].GetResourceRef();
-            SharedPtr<AnimationState> newState(new AnimationState(GetNode(), cache->GetResource<Animation>(animRef.name_)));
-            nodeAnimationStates_.Push(newState);
+            SharedPtr<AnimationState> newState(new AnimationState(this, GetNode(), cache->GetResource<Animation>(animRef.name_)));
+            animationStates_.push_back(newState);
 
             newState->SetLooped(value[index++].GetBool());
             newState->SetTime(value[index++].GetFloat());
@@ -1875,54 +748,56 @@
         else
         {
             // If not enough data, just add an empty animation state
-            SharedPtr<AnimationState> newState(new AnimationState(GetNode(), nullptr));
-            nodeAnimationStates_.Push(newState);
-        }
-    }
+            SharedPtr<AnimationState> newState(new AnimationState(this, GetNode(), nullptr));
+            animationStates_.push_back(newState);
+        }
+    }
+
+    MarkAnimationStateOrderDirty();
+    MarkAnimationStateTracksDirty();
 }
 
 VariantVector AnimationController::GetAnimationsAttr() const
 {
     VariantVector ret;
-    ret.Reserve(animations_.Size() * 5);
-    for (Vector<AnimationControl>::ConstIterator i = animations_.Begin(); i != animations_.End(); ++i)
-    {
-        ret.Push(i->name_);
-        ret.Push(i->speed_);
-        ret.Push(i->targetWeight_);
-        ret.Push(i->fadeTime_);
-        ret.Push(i->autoFadeTime_);
+    ret.reserve(animations_.size() * 5);
+    for (auto i = animations_.begin(); i != animations_.end(); ++i)
+    {
+        ret.push_back(i->name_);
+        ret.push_back(i->speed_);
+        ret.push_back(i->targetWeight_);
+        ret.push_back(i->fadeTime_);
+        ret.push_back(i->autoFadeTime_);
     }
     return ret;
 }
 
-const PODVector<unsigned char>& AnimationController::GetNetAnimationsAttr() const
+const ea::vector<unsigned char>& AnimationController::GetNetAnimationsAttr() const
 {
     attrBuffer_.Clear();
 
     auto* model = GetComponent<AnimatedModel>();
 
     unsigned validAnimations = 0;
-    for (Vector<AnimationControl>::ConstIterator i = animations_.Begin(); i != animations_.End(); ++i)
+    for (auto i = animations_.begin(); i != animations_.end(); ++i)
     {
         if (GetAnimationState(i->hash_))
             ++validAnimations;
     }
 
     attrBuffer_.WriteVLE(validAnimations);
-    for (Vector<AnimationControl>::ConstIterator i = animations_.Begin(); i != animations_.End(); ++i)
+    for (auto i = animations_.begin(); i != animations_.end(); ++i)
     {
         AnimationState* state = GetAnimationState(i->hash_);
         if (!state)
             continue;
 
         unsigned char ctrl = 0;
-        Bone* startBone = state->GetStartBone();
         if (state->IsLooped())
             ctrl |= CTRL_LOOPED;
         if (state->GetBlendMode() == ABM_ADDITIVE)
             ctrl |= CTRL_ADDITIVE;
-        if (startBone && model && startBone != model->GetSkeleton().GetRootBone())
+        if (!state->GetStartBone().empty())
             ctrl |= CTRL_STARTBONE;
         if (i->autoFadeTime_ > 0.0f)
             ctrl |= CTRL_AUTOFADE;
@@ -1940,7 +815,7 @@
         attrBuffer_.WriteUByte((unsigned char)(i->targetWeight_ * 255.0f));
         attrBuffer_.WriteUByte((unsigned char)Clamp(i->fadeTime_ * 64.0f, 0.0f, 255.0f));
         if (ctrl & CTRL_STARTBONE)
-            attrBuffer_.WriteStringHash(startBone->nameHash_);
+            attrBuffer_.WriteString(state->GetStartBone());
         if (ctrl & CTRL_AUTOFADE)
             attrBuffer_.WriteUByte((unsigned char)Clamp(i->autoFadeTime_ * 64.0f, 0.0f, 255.0f));
         if (ctrl & CTRL_SETTIME)
@@ -1960,18 +835,68 @@
 
 VariantVector AnimationController::GetNodeAnimationStatesAttr() const
 {
+    URHO3D_LOGERROR("AnimationController::GetNodeAnimationStatesAttr is deprecated");
+    return Variant::emptyVariantVector;
+}
+
+void AnimationController::SetAnimationStatesAttr(const VariantVector& value)
+{
+    auto* cache = GetSubsystem<ResourceCache>();
+    auto* model = GetComponent<AnimatedModel>();
+
+    animationStates_.clear();
+    animationStates_.reserve(value.size() / 7);
+    unsigned index = 0;
+    while (index + 6 < value.size())
+    {
+        const ResourceRef& animRef = value[index++].GetResourceRef();
+        const ea::string& startBoneName = value[index++].GetString();
+        const bool isLooped = value[index++].GetBool();
+        const float weight = value[index++].GetFloat();
+        const float time = value[index++].GetFloat();
+        const auto layer = static_cast<unsigned char>(value[index++].GetInt());
+        const auto blendMode = static_cast<AnimationBlendMode>(value[index++].GetInt());
+
+        // Create new animation state
+        if (const auto animation = cache->GetResource<Animation>(animRef.name_))
+        {
+            AnimationState* newState = AddAnimationState(animation);
+
+            // Setup new animation state
+            newState->SetStartBone(startBoneName);
+            newState->SetLooped(isLooped);
+            newState->SetWeight(weight);
+            newState->SetTime(time);
+            newState->SetLayer(layer);
+            newState->SetBlendMode(blendMode);
+        }
+    }
+
+    MarkAnimationStateOrderDirty();
+    MarkAnimationStateTracksDirty();
+}
+
+VariantVector AnimationController::GetAnimationStatesAttr() const
+{
     VariantVector ret;
-    ret.Reserve(nodeAnimationStates_.Size() * 3 + 1);
-    ret.Push(nodeAnimationStates_.Size());
-    for (Vector<SharedPtr<AnimationState> >::ConstIterator i = nodeAnimationStates_.Begin(); i != nodeAnimationStates_.End(); ++i)
-    {
-        AnimationState* state = *i;
+    ret.reserve(animationStates_.size() * 7);
+    for (AnimationState* state : animationStates_)
+    {
         Animation* animation = state->GetAnimation();
-        ret.Push(GetResourceRef(animation, Animation::GetTypeStatic()));
-        ret.Push(state->IsLooped());
-        ret.Push(state->GetTime());
+        ret.push_back(GetResourceRef(animation, Animation::GetTypeStatic()));
+        ret.push_back(state->GetStartBone());
+        ret.push_back(state->IsLooped());
+        ret.push_back(state->GetWeight());
+        ret.push_back(state->GetTime());
+        ret.push_back((int) state->GetLayer());
+        ret.push_back((int) state->GetBlendMode());
     }
     return ret;
+}
+
+void AnimationController::OnNodeSet(Node* node)
+{
+    ConnectToAnimatedModel();
 }
 
 void AnimationController::OnSceneSet(Scene* scene)
@@ -1987,15 +912,14 @@
     if (!animation)
         return nullptr;
 
-    // Model mode
     auto* model = GetComponent<AnimatedModel>();
     if (model)
-        return model->AddAnimationState(animation);
-
-    // Node hierarchy mode
-    SharedPtr<AnimationState> newState(new AnimationState(node_, animation));
-    nodeAnimationStates_.Push(newState);
-    return newState;
+        animationStates_.emplace_back(new AnimationState(this, model, animation));
+    else
+        animationStates_.emplace_back(new AnimationState(this, node_, animation));
+
+    MarkAnimationStateOrderDirty();
+    return animationStates_.back();
 }
 
 void AnimationController::RemoveAnimationState(AnimationState* state)
@@ -2003,26 +927,12 @@
     if (!state)
         return;
 
-    // Model mode
-    auto* model = GetComponent<AnimatedModel>();
-    if (model)
-    {
-        model->RemoveAnimationState(state);
-        return;
-    }
-
-    // Node hierarchy mode
-    for (Vector<SharedPtr<AnimationState> >::Iterator i = nodeAnimationStates_.Begin(); i != nodeAnimationStates_.End(); ++i)
-    {
-        if ((*i) == state)
-        {
-            nodeAnimationStates_.Erase(i);
-            return;
-        }
-    }
-}
-
-void AnimationController::FindAnimation(const String& name, unsigned& index, AnimationState*& state) const
+    const auto iter = ea::find(animationStates_.begin(), animationStates_.end(), state);
+    if (iter != animationStates_.end())
+        animationStates_.erase(iter);
+}
+
+void AnimationController::FindAnimation(const ea::string& name, unsigned& index, AnimationState*& state) const
 {
     StringHash nameHash(GetInternalPath(name));
 
@@ -2036,7 +946,7 @@
 
     // Find the internal control structure
     index = M_MAX_UNSIGNED;
-    for (unsigned i = 0; i < animations_.Size(); ++i)
+    for (unsigned i = 0; i < animations_.size(); ++i)
     {
         if (animations_[i].hash_ == nameHash)
         {
@@ -2053,5 +963,174 @@
     Update(eventData[P_TIMESTEP].GetFloat());
 }
 
-}
->>>>>>> 76146c80
+void AnimationController::MarkAnimationStateTracksDirty()
+{
+    for (AnimationState* state : animationStates_)
+        state->MarkTracksDirty();
+}
+
+AnimatedAttributeReference AnimationController::ParseAnimatablePath(ea::string_view path, Node* startNode)
+{
+    if (path.empty())
+    {
+        URHO3D_LOGWARNING("Variant animation track name must not be empty");
+        return {};
+    }
+
+    Node* animatedNode = startNode;
+    ea::string_view attributePath = path;
+
+    // Resolve path to node if necessary
+    if (path[0] != '@')
+    {
+        const auto sep = path.find("/@");
+        if (sep == ea::string_view::npos)
+        {
+            URHO3D_LOGWARNING("Path must end with attribute reference like /@StaticModel/Model");
+            return {};
+        }
+
+        const ea::string_view nodePath = path.substr(0, sep);
+        animatedNode = startNode->FindChild(nodePath);
+        if (!animatedNode)
+        {
+            URHO3D_LOGWARNING("Path to node '{}' cannot be resolved", nodePath);
+            return {};
+        }
+
+        attributePath = path.substr(sep + 1);
+    }
+
+    AnimatedAttributeReference result;
+
+    // Special cases:
+    // 1) if Node variables are referenced, individual variables are supported
+    // 2) if AnimatedModel morphs are referenced, individual morphs are supported
+    static const ea::string_view variablesPath = "@/Variables/";
+    static const ea::string_view animatedModelPath = "@AnimatedModel";
+    if (attributePath.starts_with(variablesPath))
+    {
+        const StringHash variableNameHash = attributePath.substr(variablesPath.size());
+        result.attributeType_ = AnimatedAttributeType::NodeVariables;
+        result.subAttributeKey_ = variableNameHash.Value();
+        attributePath = attributePath.substr(0, variablesPath.size() - 1);
+    }
+    else if (attributePath.starts_with(animatedModelPath))
+    {
+        if (const auto sep1 = attributePath.find('/'); sep1 != ea::string_view::npos)
+        {
+            if (const auto sep2 = attributePath.find('/', sep1 + 1); sep2 != ea::string_view::npos)
+            {
+                // TODO(string): Refactor StringUtils
+                result.attributeType_ = AnimatedAttributeType::AnimatedModelMorphs;
+                result.subAttributeKey_ = ToUInt(ea::string(attributePath.substr(sep2 + 1)));
+                attributePath = attributePath.substr(0, sep2);
+            }
+        }
+    }
+
+    // Parse path to component and attribute
+    const auto& [serializable, attributeIndex] = animatedNode->FindComponentAttribute(attributePath);
+    if (!serializable)
+    {
+        URHO3D_LOGWARNING("Path to attribute '{}' cannot be resolved", attributePath);
+        return {};
+    }
+
+    result.serializable_ = serializable;
+    result.attributeIndex_ = attributeIndex;
+    return result;
+}
+
+Node* AnimationController::GetTrackNodeByNameHash(StringHash trackNameHash, Node* startBone) const
+{
+    // Empty track name means that we animate the node itself
+    if (!trackNameHash)
+        return node_;
+
+    // If track name hash matches start bone name hash then we animate the start bone
+    if (trackNameHash == startBone->GetNameHash())
+        return startBone;
+
+    return startBone->GetChild(trackNameHash, true);
+}
+
+void AnimationController::UpdateAnimationStateTracks(AnimationState* state)
+{
+    // TODO(animation): Cache lookups?
+    auto model = GetComponent<AnimatedModel>();
+    const Animation* animation = state->GetAnimation();
+
+    // Reset internal state. Shouldn't cause any reallocations due to simple vectors inside.
+    state->ClearAllTracks();
+
+    // Use root node or start bone node if specified
+    // Note: bone tracks are resolved starting from root bone node,
+    // variant tracks are resolved from the node itself.
+    const ea::string& startBoneName = state->GetStartBone();
+    Node* startNode = !startBoneName.empty() ? node_->GetChild(startBoneName, true) : nullptr;
+    if (!startNode)
+        startNode = node_;
+
+    Node* startBone = startNode == node_ && model ? model->GetSkeleton().GetRootBone()->node_ : startNode;
+    if (!startBone)
+    {
+        URHO3D_LOGWARNING("AnimatedModel skeleton is not initialized");
+        return;
+    }
+
+    // Setup model and node tracks
+    const auto& tracks = animation->GetTracks();
+    for (const auto& item : tracks)
+    {
+        const AnimationTrack& track = item.second;
+        Node* trackNode = GetTrackNodeByNameHash(track.nameHash_, startBone);
+        Bone* trackBone = trackNode && model ? model->GetSkeleton().GetBone(track.nameHash_) : nullptr;
+
+        // Add model track
+        if (trackBone && trackBone->node_)
+        {
+            ModelAnimationStateTrack stateTrack;
+            stateTrack.track_ = &track;
+            stateTrack.node_ = trackBone->node_;
+            stateTrack.bone_ = trackBone;
+            state->AddModelTrack(stateTrack);
+        }
+        else if (trackNode)
+        {
+            NodeAnimationStateTrack stateTrack;
+            stateTrack.track_ = &track;
+            stateTrack.node_ = trackNode;
+            state->AddNodeTrack(stateTrack);
+        }
+    }
+
+    // Setup generic tracks
+    const auto& variantTracks = animation->GetVariantTracks();
+    for (const auto& item : variantTracks)
+    {
+        const VariantAnimationTrack& track = item.second;
+        const ea::string& trackName = track.name_;
+
+        AttributeAnimationStateTrack stateTrack;
+        stateTrack.track_ = &track;
+        stateTrack.attribute_ = ParseAnimatablePath(trackName, startNode);
+
+        if (stateTrack.attribute_.serializable_)
+        {
+            state->AddAttributeTrack(stateTrack);
+        }
+    }
+
+    // Mark tracks as ready
+    state->OnTracksReady();
+}
+
+void AnimationController::ConnectToAnimatedModel()
+{
+    auto model = GetComponent<AnimatedModel>();
+    if (model)
+        model->ConnectToAnimationStateSource(this);
+}
+
+}