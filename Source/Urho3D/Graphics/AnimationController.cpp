<<<<<<< HEAD
//
// Copyright (c) 2008-2018 the Urho3D project.
//
// Permission is hereby granted, free of charge, to any person obtaining a copy
// of this software and associated documentation files (the "Software"), to deal
// in the Software without restriction, including without limitation the rights
// to use, copy, modify, merge, publish, distribute, sublicense, and/or sell
// copies of the Software, and to permit persons to whom the Software is
// furnished to do so, subject to the following conditions:
//
// The above copyright notice and this permission notice shall be included in
// all copies or substantial portions of the Software.
//
// THE SOFTWARE IS PROVIDED "AS IS", WITHOUT WARRANTY OF ANY KIND, EXPRESS OR
// IMPLIED, INCLUDING BUT NOT LIMITED TO THE WARRANTIES OF MERCHANTABILITY,
// FITNESS FOR A PARTICULAR PURPOSE AND NONINFRINGEMENT. IN NO EVENT SHALL THE
// AUTHORS OR COPYRIGHT HOLDERS BE LIABLE FOR ANY CLAIM, DAMAGES OR OTHER
// LIABILITY, WHETHER IN AN ACTION OF CONTRACT, TORT OR OTHERWISE, ARISING FROM,
// OUT OF OR IN CONNECTION WITH THE SOFTWARE OR THE USE OR OTHER DEALINGS IN
// THE SOFTWARE.
//

#include "../Precompiled.h"

#include "../Core/Context.h"
#include "../Core/Profiler.h"
#include "../Graphics/AnimatedModel.h"
#include "../Graphics/Animation.h"
#include "../Graphics/AnimationController.h"
#include "../Graphics/AnimationState.h"
#include "../IO/FileSystem.h"
#include "../IO/Log.h"
#include "../IO/MemoryBuffer.h"
#include "../Resource/ResourceCache.h"
#include "../Scene/Scene.h"
#include "../Scene/SceneEvents.h"

#include "../DebugNew.h"

namespace Urho3D
{

static const unsigned char CTRL_LOOPED = 0x1;
static const unsigned char CTRL_STARTBONE = 0x2;
static const unsigned char CTRL_AUTOFADE = 0x4;
static const unsigned char CTRL_SETTIME = 0x08;
static const unsigned char CTRL_SETWEIGHT = 0x10;
static const unsigned char CTRL_REMOVEONCOMPLETION = 0x20;
static const unsigned char CTRL_ADDITIVE = 0x40;
static const float EXTRA_ANIM_FADEOUT_TIME = 0.1f;
static const float COMMAND_STAY_TIME = 0.25f;
static const unsigned MAX_NODE_ANIMATION_STATES = 256;

extern const char* LOGIC_CATEGORY;

AnimationController::AnimationController(Context* context) :
    Component(context)
{
}

AnimationController::~AnimationController() = default;

void AnimationController::RegisterObject(Context* context)
{
    context->RegisterFactory<AnimationController>(LOGIC_CATEGORY);

    URHO3D_ACCESSOR_ATTRIBUTE("Is Enabled", IsEnabled, SetEnabled, bool, true, AM_DEFAULT);
    URHO3D_MIXED_ACCESSOR_ATTRIBUTE("Animations", GetAnimationsAttr, SetAnimationsAttr, VariantVector, Variant::emptyVariantVector,
        AM_FILE | AM_NOEDIT);
    URHO3D_ACCESSOR_ATTRIBUTE("Network Animations", GetNetAnimationsAttr, SetNetAnimationsAttr, PODVector<unsigned char>,
        Variant::emptyBuffer, AM_NET | AM_LATESTDATA | AM_NOEDIT);
    URHO3D_MIXED_ACCESSOR_ATTRIBUTE("Node Animation States", GetNodeAnimationStatesAttr, SetNodeAnimationStatesAttr, VariantVector,
        Variant::emptyVariantVector, AM_FILE | AM_NOEDIT);
}

void AnimationController::OnSetEnabled()
{
    Scene* scene = GetScene();
    if (scene)
    {
        if (IsEnabledEffective())
            SubscribeToEvent(scene, E_SCENEPOSTUPDATE, URHO3D_HANDLER(AnimationController, HandleScenePostUpdate));
        else
            UnsubscribeFromEvent(scene, E_SCENEPOSTUPDATE);
    }
}

void AnimationController::Update(float timeStep)
{
    // Loop through animations
    for (unsigned i = 0; i < animations_.Size();)
    {
        AnimationControl& ctrl = animations_[i];
        AnimationState* state = GetAnimationState(ctrl.hash_);
        bool remove = false;

        if (!state)
            remove = true;
        else
        {
            // Advance the animation
            if (ctrl.speed_ != 0.0f)
                state->AddTime(ctrl.speed_ * timeStep);

            float targetWeight = ctrl.targetWeight_;
            float fadeTime = ctrl.fadeTime_;

            // If non-looped animation at the end, activate autofade as applicable
            if (!state->IsLooped() && state->GetTime() >= state->GetLength() && ctrl.autoFadeTime_ > 0.0f)
            {
                targetWeight = 0.0f;
                fadeTime = ctrl.autoFadeTime_;
            }

            // Process weight fade
            float currentWeight = state->GetWeight();
            if (currentWeight != targetWeight)
            {
                if (fadeTime > 0.0f)
                {
                    float weightDelta = 1.0f / fadeTime * timeStep;
                    if (currentWeight < targetWeight)
                        currentWeight = Min(currentWeight + weightDelta, targetWeight);
                    else if (currentWeight > targetWeight)
                        currentWeight = Max(currentWeight - weightDelta, targetWeight);
                    state->SetWeight(currentWeight);
                }
                else
                    state->SetWeight(targetWeight);
            }

            // Remove if weight zero and target weight zero
            if (state->GetWeight() == 0.0f && (targetWeight == 0.0f || fadeTime == 0.0f) && ctrl.removeOnCompletion_)
                remove = true;
        }

        // Decrement the command time-to-live values
        if (ctrl.setTimeTtl_ > 0.0f)
            ctrl.setTimeTtl_ = Max(ctrl.setTimeTtl_ - timeStep, 0.0f);
        if (ctrl.setWeightTtl_ > 0.0f)
            ctrl.setWeightTtl_ = Max(ctrl.setWeightTtl_ - timeStep, 0.0f);

        if (remove)
        {
            if (state)
                RemoveAnimationState(state);
            animations_.Erase(i);
            MarkNetworkUpdate();
        }
        else
            ++i;
    }

    // Node hierarchy animations need to be applied manually
    for (Vector<SharedPtr<AnimationState> >::Iterator i = nodeAnimationStates_.Begin(); i != nodeAnimationStates_.End(); ++i)
        (*i)->Apply();
}

bool AnimationController::Play(const String& name, unsigned char layer, bool looped, float fadeInTime)
{
    // Get the animation resource first to be able to get the canonical resource name
    // (avoids potential adding of duplicate animations)
    auto* newAnimation = GetSubsystem<ResourceCache>()->GetResource<Animation>(name);
    if (!newAnimation)
        return false;

    // Check if already exists
    unsigned index;
    AnimationState* state;
    FindAnimation(newAnimation->GetName(), index, state);

    if (!state)
    {
        state = AddAnimationState(newAnimation);
        if (!state)
            return false;
    }

    if (index == M_MAX_UNSIGNED)
    {
        AnimationControl newControl;
        newControl.name_ = newAnimation->GetName();
        newControl.hash_ = newAnimation->GetNameHash();
        animations_.Push(newControl);
        index = animations_.Size() - 1;
    }

    state->SetLayer(layer);
    state->SetLooped(looped);
    animations_[index].targetWeight_ = 1.0f;
    animations_[index].fadeTime_ = fadeInTime;

    MarkNetworkUpdate();
    return true;
}

bool AnimationController::PlayExclusive(const String& name, unsigned char layer, bool looped, float fadeTime)
{
    bool success = Play(name, layer, looped, fadeTime);

    // Fade other animations only if successfully started the new one
    if (success)
        FadeOthers(name, 0.0f, fadeTime);

    return success;
}

bool AnimationController::Stop(const String& name, float fadeOutTime)
{
    unsigned index;
    AnimationState* state;
    FindAnimation(name, index, state);
    if (index != M_MAX_UNSIGNED)
    {
        animations_[index].targetWeight_ = 0.0f;
        animations_[index].fadeTime_ = fadeOutTime;
        MarkNetworkUpdate();
    }

    return index != M_MAX_UNSIGNED || state != nullptr;
}

void AnimationController::StopLayer(unsigned char layer, float fadeOutTime)
{
    bool needUpdate = false;
    for (Vector<AnimationControl>::Iterator i = animations_.Begin(); i != animations_.End(); ++i)
    {
        AnimationState* state = GetAnimationState(i->hash_);
        if (state && state->GetLayer() == layer)
        {
            i->targetWeight_ = 0.0f;
            i->fadeTime_ = fadeOutTime;
            needUpdate = true;
        }
    }

    if (needUpdate)
        MarkNetworkUpdate();
}

void AnimationController::StopAll(float fadeOutTime)
{
    if (animations_.Size())
    {
        for (Vector<AnimationControl>::Iterator i = animations_.Begin(); i != animations_.End(); ++i)
        {
            i->targetWeight_ = 0.0f;
            i->fadeTime_ = fadeOutTime;
        }

        MarkNetworkUpdate();
    }
}

bool AnimationController::Fade(const String& name, float targetWeight, float fadeTime)
{
    unsigned index;
    AnimationState* state;
    FindAnimation(name, index, state);
    if (index == M_MAX_UNSIGNED)
        return false;

    animations_[index].targetWeight_ = Clamp(targetWeight, 0.0f, 1.0f);
    animations_[index].fadeTime_ = fadeTime;
    MarkNetworkUpdate();
    return true;
}

bool AnimationController::FadeOthers(const String& name, float targetWeight, float fadeTime)
{
    unsigned index;
    AnimationState* state;
    FindAnimation(name, index, state);
    if (index == M_MAX_UNSIGNED || !state)
        return false;

    unsigned char layer = state->GetLayer();

    bool needUpdate = false;
    for (unsigned i = 0; i < animations_.Size(); ++i)
    {
        if (i != index)
        {
            AnimationControl& control = animations_[i];
            AnimationState* otherState = GetAnimationState(control.hash_);
            if (otherState && otherState->GetLayer() == layer)
            {
                control.targetWeight_ = Clamp(targetWeight, 0.0f, 1.0f);
                control.fadeTime_ = fadeTime;
                needUpdate = true;
            }
        }
    }

    if (needUpdate)
        MarkNetworkUpdate();
    return true;
}

bool AnimationController::SetLayer(const String& name, unsigned char layer)
{
    AnimationState* state = GetAnimationState(name);
    if (!state)
        return false;

    state->SetLayer(layer);
    MarkNetworkUpdate();
    return true;
}

bool AnimationController::SetStartBone(const String& name, const String& startBoneName)
{
    // Start bone can only be set in model mode
    auto* model = GetComponent<AnimatedModel>();
    if (!model)
        return false;

    AnimationState* state = model->GetAnimationState(name);
    if (!state)
        return false;

    Bone* bone = model->GetSkeleton().GetBone(startBoneName);
    state->SetStartBone(bone);
    MarkNetworkUpdate();
    return true;
}

bool AnimationController::SetTime(const String& name, float time)
{
    unsigned index;
    AnimationState* state;
    FindAnimation(name, index, state);
    if (index == M_MAX_UNSIGNED || !state)
        return false;

    time = Clamp(time, 0.0f, state->GetLength());
    state->SetTime(time);
    // Prepare "set time" command for network replication
    animations_[index].setTime_ = (unsigned short)(time / state->GetLength() * 65535.0f);
    animations_[index].setTimeTtl_ = COMMAND_STAY_TIME;
    ++animations_[index].setTimeRev_;
    MarkNetworkUpdate();
    return true;
}

bool AnimationController::SetSpeed(const String& name, float speed)
{
    unsigned index;
    AnimationState* state;
    FindAnimation(name, index, state);
    if (index == M_MAX_UNSIGNED)
        return false;

    animations_[index].speed_ = speed;
    MarkNetworkUpdate();
    return true;
}

bool AnimationController::SetWeight(const String& name, float weight)
{
    unsigned index;
    AnimationState* state;
    FindAnimation(name, index, state);
    if (index == M_MAX_UNSIGNED || !state)
        return false;

    weight = Clamp(weight, 0.0f, 1.0f);
    state->SetWeight(weight);
    // Prepare "set weight" command for network replication
    animations_[index].setWeight_ = (unsigned char)(weight * 255.0f);
    animations_[index].setWeightTtl_ = COMMAND_STAY_TIME;
    ++animations_[index].setWeightRev_;
    // Cancel any ongoing weight fade
    animations_[index].targetWeight_ = weight;
    animations_[index].fadeTime_ = 0.0f;

    MarkNetworkUpdate();
    return true;
}

bool AnimationController::SetRemoveOnCompletion(const String& name, bool removeOnCompletion)
{
    unsigned index;
    AnimationState* state;
    FindAnimation(name, index, state);
    if (index == M_MAX_UNSIGNED || !state)
        return false;

    animations_[index].removeOnCompletion_ = removeOnCompletion;
    MarkNetworkUpdate();
    return true;
}

bool AnimationController::SetLooped(const String& name, bool enable)
{
    AnimationState* state = GetAnimationState(name);
    if (!state)
        return false;

    state->SetLooped(enable);
    MarkNetworkUpdate();
    return true;
}

bool AnimationController::SetBlendMode(const String& name, AnimationBlendMode mode)
{
    AnimationState* state = GetAnimationState(name);
    if (!state)
        return false;

    state->SetBlendMode(mode);
    MarkNetworkUpdate();
    return true;
}

bool AnimationController::SetAutoFade(const String& name, float fadeOutTime)
{
    unsigned index;
    AnimationState* state;
    FindAnimation(name, index, state);
    if (index == M_MAX_UNSIGNED)
        return false;

    animations_[index].autoFadeTime_ = Max(fadeOutTime, 0.0f);
    MarkNetworkUpdate();
    return true;
}

bool AnimationController::IsPlaying(const String& name) const
{
    unsigned index;
    AnimationState* state;
    FindAnimation(name, index, state);
    return index != M_MAX_UNSIGNED;
}

bool AnimationController::IsPlaying(unsigned char layer) const
{
    for (Vector<AnimationControl>::ConstIterator i = animations_.Begin(); i != animations_.End(); ++i)
    {
        AnimationState* state = GetAnimationState(i->hash_);
        if (state && state->GetLayer() == layer)
            return true;
    }

    return false;
}

bool AnimationController::IsFadingIn(const String& name) const
{
    unsigned index;
    AnimationState* state;
    FindAnimation(name, index, state);
    if (index == M_MAX_UNSIGNED || !state)
        return false;

    return animations_[index].fadeTime_ && animations_[index].targetWeight_ > state->GetWeight();
}

bool AnimationController::IsFadingOut(const String& name) const
{
    unsigned index;
    AnimationState* state;
    FindAnimation(name, index, state);
    if (index == M_MAX_UNSIGNED || !state)
        return false;

    return (animations_[index].fadeTime_ && animations_[index].targetWeight_ < state->GetWeight())
           || (!state->IsLooped() && state->GetTime() >= state->GetLength() && animations_[index].autoFadeTime_);
}

bool AnimationController::IsAtEnd(const String& name) const
{
    unsigned index;
    AnimationState* state;
    FindAnimation(name, index, state);
    if (index == M_MAX_UNSIGNED || !state)
        return false;
    else
        return state->GetTime() >= state->GetLength();
}

unsigned char AnimationController::GetLayer(const String& name) const
{
    AnimationState* state = GetAnimationState(name);
    return (unsigned char)(state ? state->GetLayer() : 0);
}

Bone* AnimationController::GetStartBone(const String& name) const
{
    AnimationState* state = GetAnimationState(name);
    return state ? state->GetStartBone() : nullptr;
}

const String& AnimationController::GetStartBoneName(const String& name) const
{
    Bone* bone = GetStartBone(name);
    return bone ? bone->name_ : String::EMPTY;
}

float AnimationController::GetTime(const String& name) const
{
    AnimationState* state = GetAnimationState(name);
    return state ? state->GetTime() : 0.0f;
}

float AnimationController::GetWeight(const String& name) const
{
    AnimationState* state = GetAnimationState(name);
    return state ? state->GetWeight() : 0.0f;
}

bool AnimationController::IsLooped(const String& name) const
{
    AnimationState* state = GetAnimationState(name);
    return state ? state->IsLooped() : false;
}

AnimationBlendMode AnimationController::GetBlendMode(const String& name) const
{
    AnimationState* state = GetAnimationState(name);
    return state ? state->GetBlendMode() : ABM_LERP;
}

float AnimationController::GetLength(const String& name) const
{
    AnimationState* state = GetAnimationState(name);
    return state ? state->GetLength() : 0.0f;
}

float AnimationController::GetSpeed(const String& name) const
{
    unsigned index;
    AnimationState* state;
    FindAnimation(name, index, state);
    return index != M_MAX_UNSIGNED ? animations_[index].speed_ : 0.0f;
}

float AnimationController::GetFadeTarget(const String& name) const
{
    unsigned index;
    AnimationState* state;
    FindAnimation(name, index, state);
    return index != M_MAX_UNSIGNED ? animations_[index].targetWeight_ : 0.0f;
}

float AnimationController::GetFadeTime(const String& name) const
{
    unsigned index;
    AnimationState* state;
    FindAnimation(name, index, state);
    return index != M_MAX_UNSIGNED ? animations_[index].targetWeight_ : 0.0f;
}

float AnimationController::GetAutoFade(const String& name) const
{
    unsigned index;
    AnimationState* state;
    FindAnimation(name, index, state);
    return index != M_MAX_UNSIGNED ? animations_[index].autoFadeTime_ : 0.0f;
}

bool AnimationController::GetRemoveOnCompletion(const String& name) const
{
    unsigned index;
    AnimationState* state;
    FindAnimation(name, index, state);
    return index != M_MAX_UNSIGNED ? animations_[index].removeOnCompletion_ : false;
}

AnimationState* AnimationController::GetAnimationState(const String& name) const
{
    return GetAnimationState(StringHash(name));
}

AnimationState* AnimationController::GetAnimationState(StringHash nameHash) const
{
    // Model mode
    auto* model = GetComponent<AnimatedModel>();
    if (model)
        return model->GetAnimationState(nameHash);

    // Node hierarchy mode
    for (Vector<SharedPtr<AnimationState> >::ConstIterator i = nodeAnimationStates_.Begin(); i != nodeAnimationStates_.End(); ++i)
    {
        Animation* animation = (*i)->GetAnimation();
        if (animation->GetNameHash() == nameHash || animation->GetAnimationNameHash() == nameHash)
            return *i;
    }

    return nullptr;
}

void AnimationController::SetAnimationsAttr(const VariantVector& value)
{
    animations_.Clear();
    animations_.Reserve(value.Size() / 5);  // Incomplete data is discarded
    unsigned index = 0;
    while (index + 4 < value.Size())    // Prevent out-of-bound index access
    {
        AnimationControl newControl;
        newControl.name_ = value[index++].GetString();
        newControl.hash_ = StringHash(newControl.name_);
        newControl.speed_ = value[index++].GetFloat();
        newControl.targetWeight_ = value[index++].GetFloat();
        newControl.fadeTime_ = value[index++].GetFloat();
        newControl.autoFadeTime_ = value[index++].GetFloat();
        animations_.Push(newControl);
    }
}

void AnimationController::SetNetAnimationsAttr(const PODVector<unsigned char>& value)
{
    MemoryBuffer buf(value);

    auto* model = GetComponent<AnimatedModel>();

    // Check which animations we need to remove
    HashSet<StringHash> processedAnimations;

    unsigned numAnimations = buf.ReadVLE();
    while (numAnimations--)
    {
        String animName = buf.ReadString();
        StringHash animHash(animName);
        processedAnimations.Insert(animHash);

        // Check if the animation state exists. If not, add new
        AnimationState* state = GetAnimationState(animHash);
        if (!state)
        {
            auto* newAnimation = GetSubsystem<ResourceCache>()->GetResource<Animation>(animName);
            state = AddAnimationState(newAnimation);
            if (!state)
            {
                URHO3D_LOGERROR("Animation update applying aborted due to unknown animation");
                return;
            }
        }
        // Check if the internal control structure exists. If not, add new
        unsigned index;
        for (index = 0; index < animations_.Size(); ++index)
        {
            if (animations_[index].hash_ == animHash)
                break;
        }
        if (index == animations_.Size())
        {
            AnimationControl newControl;
            newControl.name_ = animName;
            newControl.hash_ = animHash;
            animations_.Push(newControl);
        }

        unsigned char ctrl = buf.ReadUByte();
        state->SetLayer(buf.ReadUByte());
        state->SetLooped((ctrl & CTRL_LOOPED) != 0);
        state->SetBlendMode((ctrl & CTRL_ADDITIVE) != 0 ? ABM_ADDITIVE : ABM_LERP);
        animations_[index].speed_ = (float)buf.ReadShort() / 2048.0f; // 11 bits of decimal precision, max. 16x playback speed
        animations_[index].targetWeight_ = (float)buf.ReadUByte() / 255.0f; // 8 bits of decimal precision
        animations_[index].fadeTime_ = (float)buf.ReadUByte() / 64.0f; // 6 bits of decimal precision, max. 4 seconds fade
        if (ctrl & CTRL_STARTBONE)
        {
            StringHash boneHash = buf.ReadStringHash();
            if (model)
                state->SetStartBone(model->GetSkeleton().GetBone(boneHash));
        }
        else
            state->SetStartBone(nullptr);
        if (ctrl & CTRL_AUTOFADE)
            animations_[index].autoFadeTime_ = (float)buf.ReadUByte() / 64.0f; // 6 bits of decimal precision, max. 4 seconds fade
        else
            animations_[index].autoFadeTime_ = 0.0f;

        animations_[index].removeOnCompletion_ = (ctrl & CTRL_REMOVEONCOMPLETION) != 0;

        if (ctrl & CTRL_SETTIME)
        {
            unsigned char setTimeRev = buf.ReadUByte();
            unsigned short setTime = buf.ReadUShort();
            // Apply set time command only if revision differs
            if (setTimeRev != animations_[index].setTimeRev_)
            {
                state->SetTime(((float)setTime / 65535.0f) * state->GetLength());
                animations_[index].setTimeRev_ = setTimeRev;
            }
        }
        if (ctrl & CTRL_SETWEIGHT)
        {
            unsigned char setWeightRev = buf.ReadUByte();
            unsigned char setWeight = buf.ReadUByte();
            // Apply set weight command only if revision differs
            if (setWeightRev != animations_[index].setWeightRev_)
            {
                state->SetWeight((float)setWeight / 255.0f);
                animations_[index].setWeightRev_ = setWeightRev;
            }
        }
    }

    // Set any extra animations to fade out
    for (Vector<AnimationControl>::Iterator i = animations_.Begin(); i != animations_.End(); ++i)
    {
        if (!processedAnimations.Contains(i->hash_))
        {
            i->targetWeight_ = 0.0f;
            i->fadeTime_ = EXTRA_ANIM_FADEOUT_TIME;
        }
    }
}

void AnimationController::SetNodeAnimationStatesAttr(const VariantVector& value)
{
    auto* cache = GetSubsystem<ResourceCache>();
    nodeAnimationStates_.Clear();
    unsigned index = 0;
    unsigned numStates = index < value.Size() ? value[index++].GetUInt() : 0;
    // Prevent negative or overly large value being assigned from the editor
    if (numStates > M_MAX_INT)
        numStates = 0;
    if (numStates > MAX_NODE_ANIMATION_STATES)
        numStates = MAX_NODE_ANIMATION_STATES;

    nodeAnimationStates_.Reserve(numStates);
    while (numStates--)
    {
        if (index + 2 < value.Size())
        {
            // Note: null animation is allowed here for editing
            const ResourceRef& animRef = value[index++].GetResourceRef();
            SharedPtr<AnimationState> newState(new AnimationState(GetNode(), cache->GetResource<Animation>(animRef.name_)));
            nodeAnimationStates_.Push(newState);

            newState->SetLooped(value[index++].GetBool());
            newState->SetTime(value[index++].GetFloat());
        }
        else
        {
            // If not enough data, just add an empty animation state
            SharedPtr<AnimationState> newState(new AnimationState(GetNode(), nullptr));
            nodeAnimationStates_.Push(newState);
        }
    }
}

VariantVector AnimationController::GetAnimationsAttr() const
{
    VariantVector ret;
    ret.Reserve(animations_.Size() * 5);
    for (Vector<AnimationControl>::ConstIterator i = animations_.Begin(); i != animations_.End(); ++i)
    {
        ret.Push(i->name_);
        ret.Push(i->speed_);
        ret.Push(i->targetWeight_);
        ret.Push(i->fadeTime_);
        ret.Push(i->autoFadeTime_);
    }
    return ret;
}

const PODVector<unsigned char>& AnimationController::GetNetAnimationsAttr() const
{
    attrBuffer_.Clear();

    auto* model = GetComponent<AnimatedModel>();

    unsigned validAnimations = 0;
    for (Vector<AnimationControl>::ConstIterator i = animations_.Begin(); i != animations_.End(); ++i)
    {
        if (GetAnimationState(i->hash_))
            ++validAnimations;
    }

    attrBuffer_.WriteVLE(validAnimations);
    for (Vector<AnimationControl>::ConstIterator i = animations_.Begin(); i != animations_.End(); ++i)
    {
        AnimationState* state = GetAnimationState(i->hash_);
        if (!state)
            continue;

        unsigned char ctrl = 0;
        Bone* startBone = state->GetStartBone();
        if (state->IsLooped())
            ctrl |= CTRL_LOOPED;
        if (state->GetBlendMode() == ABM_ADDITIVE)
            ctrl |= CTRL_ADDITIVE;
        if (startBone && model && startBone != model->GetSkeleton().GetRootBone())
            ctrl |= CTRL_STARTBONE;
        if (i->autoFadeTime_ > 0.0f)
            ctrl |= CTRL_AUTOFADE;
        if (i->removeOnCompletion_)
            ctrl |= CTRL_REMOVEONCOMPLETION;
        if (i->setTimeTtl_ > 0.0f)
            ctrl |= CTRL_SETTIME;
        if (i->setWeightTtl_ > 0.0f)
            ctrl |= CTRL_SETWEIGHT;

        attrBuffer_.WriteString(i->name_);
        attrBuffer_.WriteUByte(ctrl);
        attrBuffer_.WriteUByte(state->GetLayer());
        attrBuffer_.WriteShort((short)Clamp(i->speed_ * 2048.0f, -32767.0f, 32767.0f));
        attrBuffer_.WriteUByte((unsigned char)(i->targetWeight_ * 255.0f));
        attrBuffer_.WriteUByte((unsigned char)Clamp(i->fadeTime_ * 64.0f, 0.0f, 255.0f));
        if (ctrl & CTRL_STARTBONE)
            attrBuffer_.WriteStringHash(startBone->nameHash_);
        if (ctrl & CTRL_AUTOFADE)
            attrBuffer_.WriteUByte((unsigned char)Clamp(i->autoFadeTime_ * 64.0f, 0.0f, 255.0f));
        if (ctrl & CTRL_SETTIME)
        {
            attrBuffer_.WriteUByte(i->setTimeRev_);
            attrBuffer_.WriteUShort(i->setTime_);
        }
        if (ctrl & CTRL_SETWEIGHT)
        {
            attrBuffer_.WriteUByte(i->setWeightRev_);
            attrBuffer_.WriteUByte(i->setWeight_);
        }
    }

    return attrBuffer_.GetBuffer();
}

VariantVector AnimationController::GetNodeAnimationStatesAttr() const
{
    VariantVector ret;
    ret.Reserve(nodeAnimationStates_.Size() * 3 + 1);
    ret.Push(nodeAnimationStates_.Size());
    for (Vector<SharedPtr<AnimationState> >::ConstIterator i = nodeAnimationStates_.Begin(); i != nodeAnimationStates_.End(); ++i)
    {
        AnimationState* state = *i;
        Animation* animation = state->GetAnimation();
        ret.Push(GetResourceRef(animation, Animation::GetTypeStatic()));
        ret.Push(state->IsLooped());
        ret.Push(state->GetTime());
    }
    return ret;
}

void AnimationController::OnSceneSet(Scene* scene)
{
    if (scene && IsEnabledEffective())
        SubscribeToEvent(scene, E_SCENEPOSTUPDATE, URHO3D_HANDLER(AnimationController, HandleScenePostUpdate));
    else if (!scene)
        UnsubscribeFromEvent(E_SCENEPOSTUPDATE);
}

AnimationState* AnimationController::AddAnimationState(Animation* animation)
{
    if (!animation)
        return nullptr;

    // Model mode
    auto* model = GetComponent<AnimatedModel>();
    if (model)
        return model->AddAnimationState(animation);

    // Node hierarchy mode
    SharedPtr<AnimationState> newState(new AnimationState(node_, animation));
    nodeAnimationStates_.Push(newState);
    return newState;
}

void AnimationController::RemoveAnimationState(AnimationState* state)
{
    if (!state)
        return;

    // Model mode
    auto* model = GetComponent<AnimatedModel>();
    if (model)
    {
        model->RemoveAnimationState(state);
        return;
    }

    // Node hierarchy mode
    for (Vector<SharedPtr<AnimationState> >::Iterator i = nodeAnimationStates_.Begin(); i != nodeAnimationStates_.End(); ++i)
    {
        if ((*i) == state)
        {
            nodeAnimationStates_.Erase(i);
            return;
        }
    }
}

void AnimationController::FindAnimation(const String& name, unsigned& index, AnimationState*& state) const
{
    StringHash nameHash(GetInternalPath(name));

    // Find the AnimationState
    state = GetAnimationState(nameHash);
    if (state)
    {
        // Either a resource name or animation name may be specified. We store resource names, so correct the hash if necessary
        nameHash = state->GetAnimation()->GetNameHash();
    }

    // Find the internal control structure
    index = M_MAX_UNSIGNED;
    for (unsigned i = 0; i < animations_.Size(); ++i)
    {
        if (animations_[i].hash_ == nameHash)
        {
            index = i;
            break;
        }
    }
}

void AnimationController::HandleScenePostUpdate(StringHash eventType, VariantMap& eventData)
{
    using namespace ScenePostUpdate;

    Update(eventData[P_TIMESTEP].GetFloat());
}

}
=======
//
// Copyright (c) 2008-2019 the Urho3D project.
//
// Permission is hereby granted, free of charge, to any person obtaining a copy
// of this software and associated documentation files (the "Software"), to deal
// in the Software without restriction, including without limitation the rights
// to use, copy, modify, merge, publish, distribute, sublicense, and/or sell
// copies of the Software, and to permit persons to whom the Software is
// furnished to do so, subject to the following conditions:
//
// The above copyright notice and this permission notice shall be included in
// all copies or substantial portions of the Software.
//
// THE SOFTWARE IS PROVIDED "AS IS", WITHOUT WARRANTY OF ANY KIND, EXPRESS OR
// IMPLIED, INCLUDING BUT NOT LIMITED TO THE WARRANTIES OF MERCHANTABILITY,
// FITNESS FOR A PARTICULAR PURPOSE AND NONINFRINGEMENT. IN NO EVENT SHALL THE
// AUTHORS OR COPYRIGHT HOLDERS BE LIABLE FOR ANY CLAIM, DAMAGES OR OTHER
// LIABILITY, WHETHER IN AN ACTION OF CONTRACT, TORT OR OTHERWISE, ARISING FROM,
// OUT OF OR IN CONNECTION WITH THE SOFTWARE OR THE USE OR OTHER DEALINGS IN
// THE SOFTWARE.
//

#include "../Precompiled.h"

#include "../Core/Context.h"
#include "../Core/Profiler.h"
#include "../Graphics/AnimatedModel.h"
#include "../Graphics/Animation.h"
#include "../Graphics/AnimationController.h"
#include "../Graphics/AnimationState.h"
#include "../IO/FileSystem.h"
#include "../IO/Log.h"
#include "../IO/MemoryBuffer.h"
#include "../Resource/ResourceCache.h"
#include "../Scene/Scene.h"
#include "../Scene/SceneEvents.h"

#include "../DebugNew.h"

namespace Urho3D
{

static const unsigned char CTRL_LOOPED = 0x1;
static const unsigned char CTRL_STARTBONE = 0x2;
static const unsigned char CTRL_AUTOFADE = 0x4;
static const unsigned char CTRL_SETTIME = 0x08;
static const unsigned char CTRL_SETWEIGHT = 0x10;
static const unsigned char CTRL_REMOVEONCOMPLETION = 0x20;
static const unsigned char CTRL_ADDITIVE = 0x40;
static const float EXTRA_ANIM_FADEOUT_TIME = 0.1f;
static const float COMMAND_STAY_TIME = 0.25f;
static const unsigned MAX_NODE_ANIMATION_STATES = 256;

extern const char* LOGIC_CATEGORY;

AnimationController::AnimationController(Context* context) :
    Component(context)
{
}

AnimationController::~AnimationController() = default;

void AnimationController::RegisterObject(Context* context)
{
    context->RegisterFactory<AnimationController>(LOGIC_CATEGORY);

    URHO3D_ACCESSOR_ATTRIBUTE("Is Enabled", IsEnabled, SetEnabled, bool, true, AM_DEFAULT);
    URHO3D_MIXED_ACCESSOR_ATTRIBUTE("Animations", GetAnimationsAttr, SetAnimationsAttr, VariantVector, Variant::emptyVariantVector,
        AM_FILE | AM_NOEDIT);
    URHO3D_ACCESSOR_ATTRIBUTE("Network Animations", GetNetAnimationsAttr, SetNetAnimationsAttr, PODVector<unsigned char>,
        Variant::emptyBuffer, AM_NET | AM_LATESTDATA | AM_NOEDIT);
    URHO3D_MIXED_ACCESSOR_ATTRIBUTE("Node Animation States", GetNodeAnimationStatesAttr, SetNodeAnimationStatesAttr, VariantVector,
        Variant::emptyVariantVector, AM_FILE | AM_NOEDIT);
}

void AnimationController::OnSetEnabled()
{
    Scene* scene = GetScene();
    if (scene)
    {
        if (IsEnabledEffective())
            SubscribeToEvent(scene, E_SCENEPOSTUPDATE, URHO3D_HANDLER(AnimationController, HandleScenePostUpdate));
        else
            UnsubscribeFromEvent(scene, E_SCENEPOSTUPDATE);
    }
}

void AnimationController::Update(float timeStep)
{
    // Loop through animations
    for (unsigned i = 0; i < animations_.Size();)
    {
        AnimationControl& ctrl = animations_[i];
        AnimationState* state = GetAnimationState(ctrl.hash_);
        bool remove = false;

        if (!state)
            remove = true;
        else
        {
            // Advance the animation
            if (ctrl.speed_ != 0.0f)
                state->AddTime(ctrl.speed_ * timeStep);

            float targetWeight = ctrl.targetWeight_;
            float fadeTime = ctrl.fadeTime_;

            // If non-looped animation at the end, activate autofade as applicable
            if (!state->IsLooped() && state->GetTime() >= state->GetLength() && ctrl.autoFadeTime_ > 0.0f)
            {
                targetWeight = 0.0f;
                fadeTime = ctrl.autoFadeTime_;
            }

            // Process weight fade
            float currentWeight = state->GetWeight();
            if (currentWeight != targetWeight)
            {
                if (fadeTime > 0.0f)
                {
                    float weightDelta = 1.0f / fadeTime * timeStep;
                    if (currentWeight < targetWeight)
                        currentWeight = Min(currentWeight + weightDelta, targetWeight);
                    else if (currentWeight > targetWeight)
                        currentWeight = Max(currentWeight - weightDelta, targetWeight);
                    state->SetWeight(currentWeight);
                }
                else
                    state->SetWeight(targetWeight);
            }

            // Remove if weight zero and target weight zero
            if (state->GetWeight() == 0.0f && (targetWeight == 0.0f || fadeTime == 0.0f) && ctrl.removeOnCompletion_)
                remove = true;
        }

        // Decrement the command time-to-live values
        if (ctrl.setTimeTtl_ > 0.0f)
            ctrl.setTimeTtl_ = Max(ctrl.setTimeTtl_ - timeStep, 0.0f);
        if (ctrl.setWeightTtl_ > 0.0f)
            ctrl.setWeightTtl_ = Max(ctrl.setWeightTtl_ - timeStep, 0.0f);

        if (remove)
        {
            if (state)
                RemoveAnimationState(state);
            animations_.Erase(i);
            MarkNetworkUpdate();
        }
        else
            ++i;
    }

    // Node hierarchy animations need to be applied manually
    for (Vector<SharedPtr<AnimationState> >::Iterator i = nodeAnimationStates_.Begin(); i != nodeAnimationStates_.End(); ++i)
        (*i)->Apply();
}

bool AnimationController::Play(const String& name, unsigned char layer, bool looped, float fadeInTime)
{
    // Get the animation resource first to be able to get the canonical resource name
    // (avoids potential adding of duplicate animations)
    auto* newAnimation = GetSubsystem<ResourceCache>()->GetResource<Animation>(name);
    if (!newAnimation)
        return false;

    // Check if already exists
    unsigned index;
    AnimationState* state;
    FindAnimation(newAnimation->GetName(), index, state);

    if (!state)
    {
        state = AddAnimationState(newAnimation);
        if (!state)
            return false;
    }

    if (index == M_MAX_UNSIGNED)
    {
        AnimationControl newControl;
        newControl.name_ = newAnimation->GetName();
        newControl.hash_ = newAnimation->GetNameHash();
        animations_.Push(newControl);
        index = animations_.Size() - 1;
    }

    state->SetLayer(layer);
    state->SetLooped(looped);
    animations_[index].targetWeight_ = 1.0f;
    animations_[index].fadeTime_ = fadeInTime;

    MarkNetworkUpdate();
    return true;
}

bool AnimationController::PlayExclusive(const String& name, unsigned char layer, bool looped, float fadeTime)
{
    bool success = Play(name, layer, looped, fadeTime);

    // Fade other animations only if successfully started the new one
    if (success)
        FadeOthers(name, 0.0f, fadeTime);

    return success;
}

bool AnimationController::Stop(const String& name, float fadeOutTime)
{
    unsigned index;
    AnimationState* state;
    FindAnimation(name, index, state);
    if (index != M_MAX_UNSIGNED)
    {
        animations_[index].targetWeight_ = 0.0f;
        animations_[index].fadeTime_ = fadeOutTime;
        MarkNetworkUpdate();
    }

    return index != M_MAX_UNSIGNED || state != nullptr;
}

void AnimationController::StopLayer(unsigned char layer, float fadeOutTime)
{
    bool needUpdate = false;
    for (Vector<AnimationControl>::Iterator i = animations_.Begin(); i != animations_.End(); ++i)
    {
        AnimationState* state = GetAnimationState(i->hash_);
        if (state && state->GetLayer() == layer)
        {
            i->targetWeight_ = 0.0f;
            i->fadeTime_ = fadeOutTime;
            needUpdate = true;
        }
    }

    if (needUpdate)
        MarkNetworkUpdate();
}

void AnimationController::StopAll(float fadeOutTime)
{
    if (animations_.Size())
    {
        for (Vector<AnimationControl>::Iterator i = animations_.Begin(); i != animations_.End(); ++i)
        {
            i->targetWeight_ = 0.0f;
            i->fadeTime_ = fadeOutTime;
        }

        MarkNetworkUpdate();
    }
}

bool AnimationController::Fade(const String& name, float targetWeight, float fadeTime)
{
    unsigned index;
    AnimationState* state;
    FindAnimation(name, index, state);
    if (index == M_MAX_UNSIGNED)
        return false;

    animations_[index].targetWeight_ = Clamp(targetWeight, 0.0f, 1.0f);
    animations_[index].fadeTime_ = fadeTime;
    MarkNetworkUpdate();
    return true;
}

bool AnimationController::FadeOthers(const String& name, float targetWeight, float fadeTime)
{
    unsigned index;
    AnimationState* state;
    FindAnimation(name, index, state);
    if (index == M_MAX_UNSIGNED || !state)
        return false;

    unsigned char layer = state->GetLayer();

    bool needUpdate = false;
    for (unsigned i = 0; i < animations_.Size(); ++i)
    {
        if (i != index)
        {
            AnimationControl& control = animations_[i];
            AnimationState* otherState = GetAnimationState(control.hash_);
            if (otherState && otherState->GetLayer() == layer)
            {
                control.targetWeight_ = Clamp(targetWeight, 0.0f, 1.0f);
                control.fadeTime_ = fadeTime;
                needUpdate = true;
            }
        }
    }

    if (needUpdate)
        MarkNetworkUpdate();
    return true;
}

bool AnimationController::SetLayer(const String& name, unsigned char layer)
{
    AnimationState* state = GetAnimationState(name);
    if (!state)
        return false;

    state->SetLayer(layer);
    MarkNetworkUpdate();
    return true;
}

bool AnimationController::SetStartBone(const String& name, const String& startBoneName)
{
    // Start bone can only be set in model mode
    auto* model = GetComponent<AnimatedModel>();
    if (!model)
        return false;

    AnimationState* state = model->GetAnimationState(name);
    if (!state)
        return false;

    Bone* bone = model->GetSkeleton().GetBone(startBoneName);
    state->SetStartBone(bone);
    MarkNetworkUpdate();
    return true;
}

bool AnimationController::SetTime(const String& name, float time)
{
    unsigned index;
    AnimationState* state;
    FindAnimation(name, index, state);
    if (index == M_MAX_UNSIGNED || !state)
        return false;

    time = Clamp(time, 0.0f, state->GetLength());
    state->SetTime(time);
    // Prepare "set time" command for network replication
    animations_[index].setTime_ = (unsigned short)(time / state->GetLength() * 65535.0f);
    animations_[index].setTimeTtl_ = COMMAND_STAY_TIME;
    ++animations_[index].setTimeRev_;
    MarkNetworkUpdate();
    return true;
}

bool AnimationController::SetSpeed(const String& name, float speed)
{
    unsigned index;
    AnimationState* state;
    FindAnimation(name, index, state);
    if (index == M_MAX_UNSIGNED)
        return false;

    animations_[index].speed_ = speed;
    MarkNetworkUpdate();
    return true;
}

bool AnimationController::SetWeight(const String& name, float weight)
{
    unsigned index;
    AnimationState* state;
    FindAnimation(name, index, state);
    if (index == M_MAX_UNSIGNED || !state)
        return false;

    weight = Clamp(weight, 0.0f, 1.0f);
    state->SetWeight(weight);
    // Prepare "set weight" command for network replication
    animations_[index].setWeight_ = (unsigned char)(weight * 255.0f);
    animations_[index].setWeightTtl_ = COMMAND_STAY_TIME;
    ++animations_[index].setWeightRev_;
    // Cancel any ongoing weight fade
    animations_[index].targetWeight_ = weight;
    animations_[index].fadeTime_ = 0.0f;

    MarkNetworkUpdate();
    return true;
}

bool AnimationController::SetRemoveOnCompletion(const String& name, bool removeOnCompletion)
{
    unsigned index;
    AnimationState* state;
    FindAnimation(name, index, state);
    if (index == M_MAX_UNSIGNED || !state)
        return false;

    animations_[index].removeOnCompletion_ = removeOnCompletion;
    MarkNetworkUpdate();
    return true;
}

bool AnimationController::SetLooped(const String& name, bool enable)
{
    AnimationState* state = GetAnimationState(name);
    if (!state)
        return false;

    state->SetLooped(enable);
    MarkNetworkUpdate();
    return true;
}

bool AnimationController::SetBlendMode(const String& name, AnimationBlendMode mode)
{
    AnimationState* state = GetAnimationState(name);
    if (!state)
        return false;

    state->SetBlendMode(mode);
    MarkNetworkUpdate();
    return true;
}

bool AnimationController::SetAutoFade(const String& name, float fadeOutTime)
{
    unsigned index;
    AnimationState* state;
    FindAnimation(name, index, state);
    if (index == M_MAX_UNSIGNED)
        return false;

    animations_[index].autoFadeTime_ = Max(fadeOutTime, 0.0f);
    MarkNetworkUpdate();
    return true;
}

bool AnimationController::IsPlaying(const String& name) const
{
    unsigned index;
    AnimationState* state;
    FindAnimation(name, index, state);
    return index != M_MAX_UNSIGNED;
}

bool AnimationController::IsPlaying(unsigned char layer) const
{
    for (Vector<AnimationControl>::ConstIterator i = animations_.Begin(); i != animations_.End(); ++i)
    {
        AnimationState* state = GetAnimationState(i->hash_);
        if (state && state->GetLayer() == layer)
            return true;
    }

    return false;
}

bool AnimationController::IsFadingIn(const String& name) const
{
    unsigned index;
    AnimationState* state;
    FindAnimation(name, index, state);
    if (index == M_MAX_UNSIGNED || !state)
        return false;

    return animations_[index].fadeTime_ && animations_[index].targetWeight_ > state->GetWeight();
}

bool AnimationController::IsFadingOut(const String& name) const
{
    unsigned index;
    AnimationState* state;
    FindAnimation(name, index, state);
    if (index == M_MAX_UNSIGNED || !state)
        return false;

    return (animations_[index].fadeTime_ && animations_[index].targetWeight_ < state->GetWeight())
           || (!state->IsLooped() && state->GetTime() >= state->GetLength() && animations_[index].autoFadeTime_);
}

bool AnimationController::IsAtEnd(const String& name) const
{
    unsigned index;
    AnimationState* state;
    FindAnimation(name, index, state);
    if (index == M_MAX_UNSIGNED || !state)
        return false;
    else
        return state->GetTime() >= state->GetLength();
}

unsigned char AnimationController::GetLayer(const String& name) const
{
    AnimationState* state = GetAnimationState(name);
    return (unsigned char)(state ? state->GetLayer() : 0);
}

Bone* AnimationController::GetStartBone(const String& name) const
{
    AnimationState* state = GetAnimationState(name);
    return state ? state->GetStartBone() : nullptr;
}

const String& AnimationController::GetStartBoneName(const String& name) const
{
    Bone* bone = GetStartBone(name);
    return bone ? bone->name_ : String::EMPTY;
}

float AnimationController::GetTime(const String& name) const
{
    AnimationState* state = GetAnimationState(name);
    return state ? state->GetTime() : 0.0f;
}

float AnimationController::GetWeight(const String& name) const
{
    AnimationState* state = GetAnimationState(name);
    return state ? state->GetWeight() : 0.0f;
}

bool AnimationController::IsLooped(const String& name) const
{
    AnimationState* state = GetAnimationState(name);
    return state ? state->IsLooped() : false;
}

AnimationBlendMode AnimationController::GetBlendMode(const String& name) const
{
    AnimationState* state = GetAnimationState(name);
    return state ? state->GetBlendMode() : ABM_LERP;
}

float AnimationController::GetLength(const String& name) const
{
    AnimationState* state = GetAnimationState(name);
    return state ? state->GetLength() : 0.0f;
}

float AnimationController::GetSpeed(const String& name) const
{
    unsigned index;
    AnimationState* state;
    FindAnimation(name, index, state);
    return index != M_MAX_UNSIGNED ? animations_[index].speed_ : 0.0f;
}

float AnimationController::GetFadeTarget(const String& name) const
{
    unsigned index;
    AnimationState* state;
    FindAnimation(name, index, state);
    return index != M_MAX_UNSIGNED ? animations_[index].targetWeight_ : 0.0f;
}

float AnimationController::GetFadeTime(const String& name) const
{
    unsigned index;
    AnimationState* state;
    FindAnimation(name, index, state);
    return index != M_MAX_UNSIGNED ? animations_[index].targetWeight_ : 0.0f;
}

float AnimationController::GetAutoFade(const String& name) const
{
    unsigned index;
    AnimationState* state;
    FindAnimation(name, index, state);
    return index != M_MAX_UNSIGNED ? animations_[index].autoFadeTime_ : 0.0f;
}

bool AnimationController::GetRemoveOnCompletion(const String& name) const
{
    unsigned index;
    AnimationState* state;
    FindAnimation(name, index, state);
    return index != M_MAX_UNSIGNED ? animations_[index].removeOnCompletion_ : false;
}

AnimationState* AnimationController::GetAnimationState(const String& name) const
{
    return GetAnimationState(StringHash(name));
}

AnimationState* AnimationController::GetAnimationState(StringHash nameHash) const
{
    // Model mode
    auto* model = GetComponent<AnimatedModel>();
    if (model)
        return model->GetAnimationState(nameHash);

    // Node hierarchy mode
    for (Vector<SharedPtr<AnimationState> >::ConstIterator i = nodeAnimationStates_.Begin(); i != nodeAnimationStates_.End(); ++i)
    {
        Animation* animation = (*i)->GetAnimation();
        if (animation->GetNameHash() == nameHash || animation->GetAnimationNameHash() == nameHash)
            return *i;
    }

    return nullptr;
}

void AnimationController::SetAnimationsAttr(const VariantVector& value)
{
    animations_.Clear();
    animations_.Reserve(value.Size() / 5);  // Incomplete data is discarded
    unsigned index = 0;
    while (index + 4 < value.Size())    // Prevent out-of-bound index access
    {
        AnimationControl newControl;
        newControl.name_ = value[index++].GetString();
        newControl.hash_ = StringHash(newControl.name_);
        newControl.speed_ = value[index++].GetFloat();
        newControl.targetWeight_ = value[index++].GetFloat();
        newControl.fadeTime_ = value[index++].GetFloat();
        newControl.autoFadeTime_ = value[index++].GetFloat();
        animations_.Push(newControl);
    }
}

void AnimationController::SetNetAnimationsAttr(const PODVector<unsigned char>& value)
{
    MemoryBuffer buf(value);

    auto* model = GetComponent<AnimatedModel>();

    // Check which animations we need to remove
    HashSet<StringHash> processedAnimations;

    unsigned numAnimations = buf.ReadVLE();
    while (numAnimations--)
    {
        String animName = buf.ReadString();
        StringHash animHash(animName);
        processedAnimations.Insert(animHash);

        // Check if the animation state exists. If not, add new
        AnimationState* state = GetAnimationState(animHash);
        if (!state)
        {
            auto* newAnimation = GetSubsystem<ResourceCache>()->GetResource<Animation>(animName);
            state = AddAnimationState(newAnimation);
            if (!state)
            {
                URHO3D_LOGERROR("Animation update applying aborted due to unknown animation");
                return;
            }
        }
        // Check if the internal control structure exists. If not, add new
        unsigned index;
        for (index = 0; index < animations_.Size(); ++index)
        {
            if (animations_[index].hash_ == animHash)
                break;
        }
        if (index == animations_.Size())
        {
            AnimationControl newControl;
            newControl.name_ = animName;
            newControl.hash_ = animHash;
            animations_.Push(newControl);
        }

        unsigned char ctrl = buf.ReadUByte();
        state->SetLayer(buf.ReadUByte());
        state->SetLooped((ctrl & CTRL_LOOPED) != 0);
        state->SetBlendMode((ctrl & CTRL_ADDITIVE) != 0 ? ABM_ADDITIVE : ABM_LERP);
        animations_[index].speed_ = (float)buf.ReadShort() / 2048.0f; // 11 bits of decimal precision, max. 16x playback speed
        animations_[index].targetWeight_ = (float)buf.ReadUByte() / 255.0f; // 8 bits of decimal precision
        animations_[index].fadeTime_ = (float)buf.ReadUByte() / 64.0f; // 6 bits of decimal precision, max. 4 seconds fade
        if (ctrl & CTRL_STARTBONE)
        {
            StringHash boneHash = buf.ReadStringHash();
            if (model)
                state->SetStartBone(model->GetSkeleton().GetBone(boneHash));
        }
        else
            state->SetStartBone(nullptr);
        if (ctrl & CTRL_AUTOFADE)
            animations_[index].autoFadeTime_ = (float)buf.ReadUByte() / 64.0f; // 6 bits of decimal precision, max. 4 seconds fade
        else
            animations_[index].autoFadeTime_ = 0.0f;

        animations_[index].removeOnCompletion_ = (ctrl & CTRL_REMOVEONCOMPLETION) != 0;

        if (ctrl & CTRL_SETTIME)
        {
            unsigned char setTimeRev = buf.ReadUByte();
            unsigned short setTime = buf.ReadUShort();
            // Apply set time command only if revision differs
            if (setTimeRev != animations_[index].setTimeRev_)
            {
                state->SetTime(((float)setTime / 65535.0f) * state->GetLength());
                animations_[index].setTimeRev_ = setTimeRev;
            }
        }
        if (ctrl & CTRL_SETWEIGHT)
        {
            unsigned char setWeightRev = buf.ReadUByte();
            unsigned char setWeight = buf.ReadUByte();
            // Apply set weight command only if revision differs
            if (setWeightRev != animations_[index].setWeightRev_)
            {
                state->SetWeight((float)setWeight / 255.0f);
                animations_[index].setWeightRev_ = setWeightRev;
            }
        }
    }

    // Set any extra animations to fade out
    for (Vector<AnimationControl>::Iterator i = animations_.Begin(); i != animations_.End(); ++i)
    {
        if (!processedAnimations.Contains(i->hash_))
        {
            i->targetWeight_ = 0.0f;
            i->fadeTime_ = EXTRA_ANIM_FADEOUT_TIME;
        }
    }
}

void AnimationController::SetNodeAnimationStatesAttr(const VariantVector& value)
{
    auto* cache = GetSubsystem<ResourceCache>();
    nodeAnimationStates_.Clear();
    unsigned index = 0;
    unsigned numStates = index < value.Size() ? value[index++].GetUInt() : 0;
    // Prevent negative or overly large value being assigned from the editor
    if (numStates > M_MAX_INT)
        numStates = 0;
    if (numStates > MAX_NODE_ANIMATION_STATES)
        numStates = MAX_NODE_ANIMATION_STATES;

    nodeAnimationStates_.Reserve(numStates);
    while (numStates--)
    {
        if (index + 2 < value.Size())
        {
            // Note: null animation is allowed here for editing
            const ResourceRef& animRef = value[index++].GetResourceRef();
            SharedPtr<AnimationState> newState(new AnimationState(GetNode(), cache->GetResource<Animation>(animRef.name_)));
            nodeAnimationStates_.Push(newState);

            newState->SetLooped(value[index++].GetBool());
            newState->SetTime(value[index++].GetFloat());
        }
        else
        {
            // If not enough data, just add an empty animation state
            SharedPtr<AnimationState> newState(new AnimationState(GetNode(), nullptr));
            nodeAnimationStates_.Push(newState);
        }
    }
}

VariantVector AnimationController::GetAnimationsAttr() const
{
    VariantVector ret;
    ret.Reserve(animations_.Size() * 5);
    for (Vector<AnimationControl>::ConstIterator i = animations_.Begin(); i != animations_.End(); ++i)
    {
        ret.Push(i->name_);
        ret.Push(i->speed_);
        ret.Push(i->targetWeight_);
        ret.Push(i->fadeTime_);
        ret.Push(i->autoFadeTime_);
    }
    return ret;
}

const PODVector<unsigned char>& AnimationController::GetNetAnimationsAttr() const
{
    attrBuffer_.Clear();

    auto* model = GetComponent<AnimatedModel>();

    unsigned validAnimations = 0;
    for (Vector<AnimationControl>::ConstIterator i = animations_.Begin(); i != animations_.End(); ++i)
    {
        if (GetAnimationState(i->hash_))
            ++validAnimations;
    }

    attrBuffer_.WriteVLE(validAnimations);
    for (Vector<AnimationControl>::ConstIterator i = animations_.Begin(); i != animations_.End(); ++i)
    {
        AnimationState* state = GetAnimationState(i->hash_);
        if (!state)
            continue;

        unsigned char ctrl = 0;
        Bone* startBone = state->GetStartBone();
        if (state->IsLooped())
            ctrl |= CTRL_LOOPED;
        if (state->GetBlendMode() == ABM_ADDITIVE)
            ctrl |= CTRL_ADDITIVE;
        if (startBone && model && startBone != model->GetSkeleton().GetRootBone())
            ctrl |= CTRL_STARTBONE;
        if (i->autoFadeTime_ > 0.0f)
            ctrl |= CTRL_AUTOFADE;
        if (i->removeOnCompletion_)
            ctrl |= CTRL_REMOVEONCOMPLETION;
        if (i->setTimeTtl_ > 0.0f)
            ctrl |= CTRL_SETTIME;
        if (i->setWeightTtl_ > 0.0f)
            ctrl |= CTRL_SETWEIGHT;

        attrBuffer_.WriteString(i->name_);
        attrBuffer_.WriteUByte(ctrl);
        attrBuffer_.WriteUByte(state->GetLayer());
        attrBuffer_.WriteShort((short)Clamp(i->speed_ * 2048.0f, -32767.0f, 32767.0f));
        attrBuffer_.WriteUByte((unsigned char)(i->targetWeight_ * 255.0f));
        attrBuffer_.WriteUByte((unsigned char)Clamp(i->fadeTime_ * 64.0f, 0.0f, 255.0f));
        if (ctrl & CTRL_STARTBONE)
            attrBuffer_.WriteStringHash(startBone->nameHash_);
        if (ctrl & CTRL_AUTOFADE)
            attrBuffer_.WriteUByte((unsigned char)Clamp(i->autoFadeTime_ * 64.0f, 0.0f, 255.0f));
        if (ctrl & CTRL_SETTIME)
        {
            attrBuffer_.WriteUByte(i->setTimeRev_);
            attrBuffer_.WriteUShort(i->setTime_);
        }
        if (ctrl & CTRL_SETWEIGHT)
        {
            attrBuffer_.WriteUByte(i->setWeightRev_);
            attrBuffer_.WriteUByte(i->setWeight_);
        }
    }

    return attrBuffer_.GetBuffer();
}

VariantVector AnimationController::GetNodeAnimationStatesAttr() const
{
    VariantVector ret;
    ret.Reserve(nodeAnimationStates_.Size() * 3 + 1);
    ret.Push(nodeAnimationStates_.Size());
    for (Vector<SharedPtr<AnimationState> >::ConstIterator i = nodeAnimationStates_.Begin(); i != nodeAnimationStates_.End(); ++i)
    {
        AnimationState* state = *i;
        Animation* animation = state->GetAnimation();
        ret.Push(GetResourceRef(animation, Animation::GetTypeStatic()));
        ret.Push(state->IsLooped());
        ret.Push(state->GetTime());
    }
    return ret;
}

void AnimationController::OnSceneSet(Scene* scene)
{
    if (scene && IsEnabledEffective())
        SubscribeToEvent(scene, E_SCENEPOSTUPDATE, URHO3D_HANDLER(AnimationController, HandleScenePostUpdate));
    else if (!scene)
        UnsubscribeFromEvent(E_SCENEPOSTUPDATE);
}

AnimationState* AnimationController::AddAnimationState(Animation* animation)
{
    if (!animation)
        return nullptr;

    // Model mode
    auto* model = GetComponent<AnimatedModel>();
    if (model)
        return model->AddAnimationState(animation);

    // Node hierarchy mode
    SharedPtr<AnimationState> newState(new AnimationState(node_, animation));
    nodeAnimationStates_.Push(newState);
    return newState;
}

void AnimationController::RemoveAnimationState(AnimationState* state)
{
    if (!state)
        return;

    // Model mode
    auto* model = GetComponent<AnimatedModel>();
    if (model)
    {
        model->RemoveAnimationState(state);
        return;
    }

    // Node hierarchy mode
    for (Vector<SharedPtr<AnimationState> >::Iterator i = nodeAnimationStates_.Begin(); i != nodeAnimationStates_.End(); ++i)
    {
        if ((*i) == state)
        {
            nodeAnimationStates_.Erase(i);
            return;
        }
    }
}

void AnimationController::FindAnimation(const String& name, unsigned& index, AnimationState*& state) const
{
    StringHash nameHash(GetInternalPath(name));

    // Find the AnimationState
    state = GetAnimationState(nameHash);
    if (state)
    {
        // Either a resource name or animation name may be specified. We store resource names, so correct the hash if necessary
        nameHash = state->GetAnimation()->GetNameHash();
    }

    // Find the internal control structure
    index = M_MAX_UNSIGNED;
    for (unsigned i = 0; i < animations_.Size(); ++i)
    {
        if (animations_[i].hash_ == nameHash)
        {
            index = i;
            break;
        }
    }
}

void AnimationController::HandleScenePostUpdate(StringHash eventType, VariantMap& eventData)
{
    using namespace ScenePostUpdate;

    Update(eventData[P_TIMESTEP].GetFloat());
}

}
>>>>>>> a476f0c4
<|MERGE_RESOLUTION|>--- conflicted
+++ resolved
@@ -1,923 +1,3 @@
-<<<<<<< HEAD
-//
-// Copyright (c) 2008-2018 the Urho3D project.
-//
-// Permission is hereby granted, free of charge, to any person obtaining a copy
-// of this software and associated documentation files (the "Software"), to deal
-// in the Software without restriction, including without limitation the rights
-// to use, copy, modify, merge, publish, distribute, sublicense, and/or sell
-// copies of the Software, and to permit persons to whom the Software is
-// furnished to do so, subject to the following conditions:
-//
-// The above copyright notice and this permission notice shall be included in
-// all copies or substantial portions of the Software.
-//
-// THE SOFTWARE IS PROVIDED "AS IS", WITHOUT WARRANTY OF ANY KIND, EXPRESS OR
-// IMPLIED, INCLUDING BUT NOT LIMITED TO THE WARRANTIES OF MERCHANTABILITY,
-// FITNESS FOR A PARTICULAR PURPOSE AND NONINFRINGEMENT. IN NO EVENT SHALL THE
-// AUTHORS OR COPYRIGHT HOLDERS BE LIABLE FOR ANY CLAIM, DAMAGES OR OTHER
-// LIABILITY, WHETHER IN AN ACTION OF CONTRACT, TORT OR OTHERWISE, ARISING FROM,
-// OUT OF OR IN CONNECTION WITH THE SOFTWARE OR THE USE OR OTHER DEALINGS IN
-// THE SOFTWARE.
-//
-
-#include "../Precompiled.h"
-
-#include "../Core/Context.h"
-#include "../Core/Profiler.h"
-#include "../Graphics/AnimatedModel.h"
-#include "../Graphics/Animation.h"
-#include "../Graphics/AnimationController.h"
-#include "../Graphics/AnimationState.h"
-#include "../IO/FileSystem.h"
-#include "../IO/Log.h"
-#include "../IO/MemoryBuffer.h"
-#include "../Resource/ResourceCache.h"
-#include "../Scene/Scene.h"
-#include "../Scene/SceneEvents.h"
-
-#include "../DebugNew.h"
-
-namespace Urho3D
-{
-
-static const unsigned char CTRL_LOOPED = 0x1;
-static const unsigned char CTRL_STARTBONE = 0x2;
-static const unsigned char CTRL_AUTOFADE = 0x4;
-static const unsigned char CTRL_SETTIME = 0x08;
-static const unsigned char CTRL_SETWEIGHT = 0x10;
-static const unsigned char CTRL_REMOVEONCOMPLETION = 0x20;
-static const unsigned char CTRL_ADDITIVE = 0x40;
-static const float EXTRA_ANIM_FADEOUT_TIME = 0.1f;
-static const float COMMAND_STAY_TIME = 0.25f;
-static const unsigned MAX_NODE_ANIMATION_STATES = 256;
-
-extern const char* LOGIC_CATEGORY;
-
-AnimationController::AnimationController(Context* context) :
-    Component(context)
-{
-}
-
-AnimationController::~AnimationController() = default;
-
-void AnimationController::RegisterObject(Context* context)
-{
-    context->RegisterFactory<AnimationController>(LOGIC_CATEGORY);
-
-    URHO3D_ACCESSOR_ATTRIBUTE("Is Enabled", IsEnabled, SetEnabled, bool, true, AM_DEFAULT);
-    URHO3D_MIXED_ACCESSOR_ATTRIBUTE("Animations", GetAnimationsAttr, SetAnimationsAttr, VariantVector, Variant::emptyVariantVector,
-        AM_FILE | AM_NOEDIT);
-    URHO3D_ACCESSOR_ATTRIBUTE("Network Animations", GetNetAnimationsAttr, SetNetAnimationsAttr, PODVector<unsigned char>,
-        Variant::emptyBuffer, AM_NET | AM_LATESTDATA | AM_NOEDIT);
-    URHO3D_MIXED_ACCESSOR_ATTRIBUTE("Node Animation States", GetNodeAnimationStatesAttr, SetNodeAnimationStatesAttr, VariantVector,
-        Variant::emptyVariantVector, AM_FILE | AM_NOEDIT);
-}
-
-void AnimationController::OnSetEnabled()
-{
-    Scene* scene = GetScene();
-    if (scene)
-    {
-        if (IsEnabledEffective())
-            SubscribeToEvent(scene, E_SCENEPOSTUPDATE, URHO3D_HANDLER(AnimationController, HandleScenePostUpdate));
-        else
-            UnsubscribeFromEvent(scene, E_SCENEPOSTUPDATE);
-    }
-}
-
-void AnimationController::Update(float timeStep)
-{
-    // Loop through animations
-    for (unsigned i = 0; i < animations_.Size();)
-    {
-        AnimationControl& ctrl = animations_[i];
-        AnimationState* state = GetAnimationState(ctrl.hash_);
-        bool remove = false;
-
-        if (!state)
-            remove = true;
-        else
-        {
-            // Advance the animation
-            if (ctrl.speed_ != 0.0f)
-                state->AddTime(ctrl.speed_ * timeStep);
-
-            float targetWeight = ctrl.targetWeight_;
-            float fadeTime = ctrl.fadeTime_;
-
-            // If non-looped animation at the end, activate autofade as applicable
-            if (!state->IsLooped() && state->GetTime() >= state->GetLength() && ctrl.autoFadeTime_ > 0.0f)
-            {
-                targetWeight = 0.0f;
-                fadeTime = ctrl.autoFadeTime_;
-            }
-
-            // Process weight fade
-            float currentWeight = state->GetWeight();
-            if (currentWeight != targetWeight)
-            {
-                if (fadeTime > 0.0f)
-                {
-                    float weightDelta = 1.0f / fadeTime * timeStep;
-                    if (currentWeight < targetWeight)
-                        currentWeight = Min(currentWeight + weightDelta, targetWeight);
-                    else if (currentWeight > targetWeight)
-                        currentWeight = Max(currentWeight - weightDelta, targetWeight);
-                    state->SetWeight(currentWeight);
-                }
-                else
-                    state->SetWeight(targetWeight);
-            }
-
-            // Remove if weight zero and target weight zero
-            if (state->GetWeight() == 0.0f && (targetWeight == 0.0f || fadeTime == 0.0f) && ctrl.removeOnCompletion_)
-                remove = true;
-        }
-
-        // Decrement the command time-to-live values
-        if (ctrl.setTimeTtl_ > 0.0f)
-            ctrl.setTimeTtl_ = Max(ctrl.setTimeTtl_ - timeStep, 0.0f);
-        if (ctrl.setWeightTtl_ > 0.0f)
-            ctrl.setWeightTtl_ = Max(ctrl.setWeightTtl_ - timeStep, 0.0f);
-
-        if (remove)
-        {
-            if (state)
-                RemoveAnimationState(state);
-            animations_.Erase(i);
-            MarkNetworkUpdate();
-        }
-        else
-            ++i;
-    }
-
-    // Node hierarchy animations need to be applied manually
-    for (Vector<SharedPtr<AnimationState> >::Iterator i = nodeAnimationStates_.Begin(); i != nodeAnimationStates_.End(); ++i)
-        (*i)->Apply();
-}
-
-bool AnimationController::Play(const String& name, unsigned char layer, bool looped, float fadeInTime)
-{
-    // Get the animation resource first to be able to get the canonical resource name
-    // (avoids potential adding of duplicate animations)
-    auto* newAnimation = GetSubsystem<ResourceCache>()->GetResource<Animation>(name);
-    if (!newAnimation)
-        return false;
-
-    // Check if already exists
-    unsigned index;
-    AnimationState* state;
-    FindAnimation(newAnimation->GetName(), index, state);
-
-    if (!state)
-    {
-        state = AddAnimationState(newAnimation);
-        if (!state)
-            return false;
-    }
-
-    if (index == M_MAX_UNSIGNED)
-    {
-        AnimationControl newControl;
-        newControl.name_ = newAnimation->GetName();
-        newControl.hash_ = newAnimation->GetNameHash();
-        animations_.Push(newControl);
-        index = animations_.Size() - 1;
-    }
-
-    state->SetLayer(layer);
-    state->SetLooped(looped);
-    animations_[index].targetWeight_ = 1.0f;
-    animations_[index].fadeTime_ = fadeInTime;
-
-    MarkNetworkUpdate();
-    return true;
-}
-
-bool AnimationController::PlayExclusive(const String& name, unsigned char layer, bool looped, float fadeTime)
-{
-    bool success = Play(name, layer, looped, fadeTime);
-
-    // Fade other animations only if successfully started the new one
-    if (success)
-        FadeOthers(name, 0.0f, fadeTime);
-
-    return success;
-}
-
-bool AnimationController::Stop(const String& name, float fadeOutTime)
-{
-    unsigned index;
-    AnimationState* state;
-    FindAnimation(name, index, state);
-    if (index != M_MAX_UNSIGNED)
-    {
-        animations_[index].targetWeight_ = 0.0f;
-        animations_[index].fadeTime_ = fadeOutTime;
-        MarkNetworkUpdate();
-    }
-
-    return index != M_MAX_UNSIGNED || state != nullptr;
-}
-
-void AnimationController::StopLayer(unsigned char layer, float fadeOutTime)
-{
-    bool needUpdate = false;
-    for (Vector<AnimationControl>::Iterator i = animations_.Begin(); i != animations_.End(); ++i)
-    {
-        AnimationState* state = GetAnimationState(i->hash_);
-        if (state && state->GetLayer() == layer)
-        {
-            i->targetWeight_ = 0.0f;
-            i->fadeTime_ = fadeOutTime;
-            needUpdate = true;
-        }
-    }
-
-    if (needUpdate)
-        MarkNetworkUpdate();
-}
-
-void AnimationController::StopAll(float fadeOutTime)
-{
-    if (animations_.Size())
-    {
-        for (Vector<AnimationControl>::Iterator i = animations_.Begin(); i != animations_.End(); ++i)
-        {
-            i->targetWeight_ = 0.0f;
-            i->fadeTime_ = fadeOutTime;
-        }
-
-        MarkNetworkUpdate();
-    }
-}
-
-bool AnimationController::Fade(const String& name, float targetWeight, float fadeTime)
-{
-    unsigned index;
-    AnimationState* state;
-    FindAnimation(name, index, state);
-    if (index == M_MAX_UNSIGNED)
-        return false;
-
-    animations_[index].targetWeight_ = Clamp(targetWeight, 0.0f, 1.0f);
-    animations_[index].fadeTime_ = fadeTime;
-    MarkNetworkUpdate();
-    return true;
-}
-
-bool AnimationController::FadeOthers(const String& name, float targetWeight, float fadeTime)
-{
-    unsigned index;
-    AnimationState* state;
-    FindAnimation(name, index, state);
-    if (index == M_MAX_UNSIGNED || !state)
-        return false;
-
-    unsigned char layer = state->GetLayer();
-
-    bool needUpdate = false;
-    for (unsigned i = 0; i < animations_.Size(); ++i)
-    {
-        if (i != index)
-        {
-            AnimationControl& control = animations_[i];
-            AnimationState* otherState = GetAnimationState(control.hash_);
-            if (otherState && otherState->GetLayer() == layer)
-            {
-                control.targetWeight_ = Clamp(targetWeight, 0.0f, 1.0f);
-                control.fadeTime_ = fadeTime;
-                needUpdate = true;
-            }
-        }
-    }
-
-    if (needUpdate)
-        MarkNetworkUpdate();
-    return true;
-}
-
-bool AnimationController::SetLayer(const String& name, unsigned char layer)
-{
-    AnimationState* state = GetAnimationState(name);
-    if (!state)
-        return false;
-
-    state->SetLayer(layer);
-    MarkNetworkUpdate();
-    return true;
-}
-
-bool AnimationController::SetStartBone(const String& name, const String& startBoneName)
-{
-    // Start bone can only be set in model mode
-    auto* model = GetComponent<AnimatedModel>();
-    if (!model)
-        return false;
-
-    AnimationState* state = model->GetAnimationState(name);
-    if (!state)
-        return false;
-
-    Bone* bone = model->GetSkeleton().GetBone(startBoneName);
-    state->SetStartBone(bone);
-    MarkNetworkUpdate();
-    return true;
-}
-
-bool AnimationController::SetTime(const String& name, float time)
-{
-    unsigned index;
-    AnimationState* state;
-    FindAnimation(name, index, state);
-    if (index == M_MAX_UNSIGNED || !state)
-        return false;
-
-    time = Clamp(time, 0.0f, state->GetLength());
-    state->SetTime(time);
-    // Prepare "set time" command for network replication
-    animations_[index].setTime_ = (unsigned short)(time / state->GetLength() * 65535.0f);
-    animations_[index].setTimeTtl_ = COMMAND_STAY_TIME;
-    ++animations_[index].setTimeRev_;
-    MarkNetworkUpdate();
-    return true;
-}
-
-bool AnimationController::SetSpeed(const String& name, float speed)
-{
-    unsigned index;
-    AnimationState* state;
-    FindAnimation(name, index, state);
-    if (index == M_MAX_UNSIGNED)
-        return false;
-
-    animations_[index].speed_ = speed;
-    MarkNetworkUpdate();
-    return true;
-}
-
-bool AnimationController::SetWeight(const String& name, float weight)
-{
-    unsigned index;
-    AnimationState* state;
-    FindAnimation(name, index, state);
-    if (index == M_MAX_UNSIGNED || !state)
-        return false;
-
-    weight = Clamp(weight, 0.0f, 1.0f);
-    state->SetWeight(weight);
-    // Prepare "set weight" command for network replication
-    animations_[index].setWeight_ = (unsigned char)(weight * 255.0f);
-    animations_[index].setWeightTtl_ = COMMAND_STAY_TIME;
-    ++animations_[index].setWeightRev_;
-    // Cancel any ongoing weight fade
-    animations_[index].targetWeight_ = weight;
-    animations_[index].fadeTime_ = 0.0f;
-
-    MarkNetworkUpdate();
-    return true;
-}
-
-bool AnimationController::SetRemoveOnCompletion(const String& name, bool removeOnCompletion)
-{
-    unsigned index;
-    AnimationState* state;
-    FindAnimation(name, index, state);
-    if (index == M_MAX_UNSIGNED || !state)
-        return false;
-
-    animations_[index].removeOnCompletion_ = removeOnCompletion;
-    MarkNetworkUpdate();
-    return true;
-}
-
-bool AnimationController::SetLooped(const String& name, bool enable)
-{
-    AnimationState* state = GetAnimationState(name);
-    if (!state)
-        return false;
-
-    state->SetLooped(enable);
-    MarkNetworkUpdate();
-    return true;
-}
-
-bool AnimationController::SetBlendMode(const String& name, AnimationBlendMode mode)
-{
-    AnimationState* state = GetAnimationState(name);
-    if (!state)
-        return false;
-
-    state->SetBlendMode(mode);
-    MarkNetworkUpdate();
-    return true;
-}
-
-bool AnimationController::SetAutoFade(const String& name, float fadeOutTime)
-{
-    unsigned index;
-    AnimationState* state;
-    FindAnimation(name, index, state);
-    if (index == M_MAX_UNSIGNED)
-        return false;
-
-    animations_[index].autoFadeTime_ = Max(fadeOutTime, 0.0f);
-    MarkNetworkUpdate();
-    return true;
-}
-
-bool AnimationController::IsPlaying(const String& name) const
-{
-    unsigned index;
-    AnimationState* state;
-    FindAnimation(name, index, state);
-    return index != M_MAX_UNSIGNED;
-}
-
-bool AnimationController::IsPlaying(unsigned char layer) const
-{
-    for (Vector<AnimationControl>::ConstIterator i = animations_.Begin(); i != animations_.End(); ++i)
-    {
-        AnimationState* state = GetAnimationState(i->hash_);
-        if (state && state->GetLayer() == layer)
-            return true;
-    }
-
-    return false;
-}
-
-bool AnimationController::IsFadingIn(const String& name) const
-{
-    unsigned index;
-    AnimationState* state;
-    FindAnimation(name, index, state);
-    if (index == M_MAX_UNSIGNED || !state)
-        return false;
-
-    return animations_[index].fadeTime_ && animations_[index].targetWeight_ > state->GetWeight();
-}
-
-bool AnimationController::IsFadingOut(const String& name) const
-{
-    unsigned index;
-    AnimationState* state;
-    FindAnimation(name, index, state);
-    if (index == M_MAX_UNSIGNED || !state)
-        return false;
-
-    return (animations_[index].fadeTime_ && animations_[index].targetWeight_ < state->GetWeight())
-           || (!state->IsLooped() && state->GetTime() >= state->GetLength() && animations_[index].autoFadeTime_);
-}
-
-bool AnimationController::IsAtEnd(const String& name) const
-{
-    unsigned index;
-    AnimationState* state;
-    FindAnimation(name, index, state);
-    if (index == M_MAX_UNSIGNED || !state)
-        return false;
-    else
-        return state->GetTime() >= state->GetLength();
-}
-
-unsigned char AnimationController::GetLayer(const String& name) const
-{
-    AnimationState* state = GetAnimationState(name);
-    return (unsigned char)(state ? state->GetLayer() : 0);
-}
-
-Bone* AnimationController::GetStartBone(const String& name) const
-{
-    AnimationState* state = GetAnimationState(name);
-    return state ? state->GetStartBone() : nullptr;
-}
-
-const String& AnimationController::GetStartBoneName(const String& name) const
-{
-    Bone* bone = GetStartBone(name);
-    return bone ? bone->name_ : String::EMPTY;
-}
-
-float AnimationController::GetTime(const String& name) const
-{
-    AnimationState* state = GetAnimationState(name);
-    return state ? state->GetTime() : 0.0f;
-}
-
-float AnimationController::GetWeight(const String& name) const
-{
-    AnimationState* state = GetAnimationState(name);
-    return state ? state->GetWeight() : 0.0f;
-}
-
-bool AnimationController::IsLooped(const String& name) const
-{
-    AnimationState* state = GetAnimationState(name);
-    return state ? state->IsLooped() : false;
-}
-
-AnimationBlendMode AnimationController::GetBlendMode(const String& name) const
-{
-    AnimationState* state = GetAnimationState(name);
-    return state ? state->GetBlendMode() : ABM_LERP;
-}
-
-float AnimationController::GetLength(const String& name) const
-{
-    AnimationState* state = GetAnimationState(name);
-    return state ? state->GetLength() : 0.0f;
-}
-
-float AnimationController::GetSpeed(const String& name) const
-{
-    unsigned index;
-    AnimationState* state;
-    FindAnimation(name, index, state);
-    return index != M_MAX_UNSIGNED ? animations_[index].speed_ : 0.0f;
-}
-
-float AnimationController::GetFadeTarget(const String& name) const
-{
-    unsigned index;
-    AnimationState* state;
-    FindAnimation(name, index, state);
-    return index != M_MAX_UNSIGNED ? animations_[index].targetWeight_ : 0.0f;
-}
-
-float AnimationController::GetFadeTime(const String& name) const
-{
-    unsigned index;
-    AnimationState* state;
-    FindAnimation(name, index, state);
-    return index != M_MAX_UNSIGNED ? animations_[index].targetWeight_ : 0.0f;
-}
-
-float AnimationController::GetAutoFade(const String& name) const
-{
-    unsigned index;
-    AnimationState* state;
-    FindAnimation(name, index, state);
-    return index != M_MAX_UNSIGNED ? animations_[index].autoFadeTime_ : 0.0f;
-}
-
-bool AnimationController::GetRemoveOnCompletion(const String& name) const
-{
-    unsigned index;
-    AnimationState* state;
-    FindAnimation(name, index, state);
-    return index != M_MAX_UNSIGNED ? animations_[index].removeOnCompletion_ : false;
-}
-
-AnimationState* AnimationController::GetAnimationState(const String& name) const
-{
-    return GetAnimationState(StringHash(name));
-}
-
-AnimationState* AnimationController::GetAnimationState(StringHash nameHash) const
-{
-    // Model mode
-    auto* model = GetComponent<AnimatedModel>();
-    if (model)
-        return model->GetAnimationState(nameHash);
-
-    // Node hierarchy mode
-    for (Vector<SharedPtr<AnimationState> >::ConstIterator i = nodeAnimationStates_.Begin(); i != nodeAnimationStates_.End(); ++i)
-    {
-        Animation* animation = (*i)->GetAnimation();
-        if (animation->GetNameHash() == nameHash || animation->GetAnimationNameHash() == nameHash)
-            return *i;
-    }
-
-    return nullptr;
-}
-
-void AnimationController::SetAnimationsAttr(const VariantVector& value)
-{
-    animations_.Clear();
-    animations_.Reserve(value.Size() / 5);  // Incomplete data is discarded
-    unsigned index = 0;
-    while (index + 4 < value.Size())    // Prevent out-of-bound index access
-    {
-        AnimationControl newControl;
-        newControl.name_ = value[index++].GetString();
-        newControl.hash_ = StringHash(newControl.name_);
-        newControl.speed_ = value[index++].GetFloat();
-        newControl.targetWeight_ = value[index++].GetFloat();
-        newControl.fadeTime_ = value[index++].GetFloat();
-        newControl.autoFadeTime_ = value[index++].GetFloat();
-        animations_.Push(newControl);
-    }
-}
-
-void AnimationController::SetNetAnimationsAttr(const PODVector<unsigned char>& value)
-{
-    MemoryBuffer buf(value);
-
-    auto* model = GetComponent<AnimatedModel>();
-
-    // Check which animations we need to remove
-    HashSet<StringHash> processedAnimations;
-
-    unsigned numAnimations = buf.ReadVLE();
-    while (numAnimations--)
-    {
-        String animName = buf.ReadString();
-        StringHash animHash(animName);
-        processedAnimations.Insert(animHash);
-
-        // Check if the animation state exists. If not, add new
-        AnimationState* state = GetAnimationState(animHash);
-        if (!state)
-        {
-            auto* newAnimation = GetSubsystem<ResourceCache>()->GetResource<Animation>(animName);
-            state = AddAnimationState(newAnimation);
-            if (!state)
-            {
-                URHO3D_LOGERROR("Animation update applying aborted due to unknown animation");
-                return;
-            }
-        }
-        // Check if the internal control structure exists. If not, add new
-        unsigned index;
-        for (index = 0; index < animations_.Size(); ++index)
-        {
-            if (animations_[index].hash_ == animHash)
-                break;
-        }
-        if (index == animations_.Size())
-        {
-            AnimationControl newControl;
-            newControl.name_ = animName;
-            newControl.hash_ = animHash;
-            animations_.Push(newControl);
-        }
-
-        unsigned char ctrl = buf.ReadUByte();
-        state->SetLayer(buf.ReadUByte());
-        state->SetLooped((ctrl & CTRL_LOOPED) != 0);
-        state->SetBlendMode((ctrl & CTRL_ADDITIVE) != 0 ? ABM_ADDITIVE : ABM_LERP);
-        animations_[index].speed_ = (float)buf.ReadShort() / 2048.0f; // 11 bits of decimal precision, max. 16x playback speed
-        animations_[index].targetWeight_ = (float)buf.ReadUByte() / 255.0f; // 8 bits of decimal precision
-        animations_[index].fadeTime_ = (float)buf.ReadUByte() / 64.0f; // 6 bits of decimal precision, max. 4 seconds fade
-        if (ctrl & CTRL_STARTBONE)
-        {
-            StringHash boneHash = buf.ReadStringHash();
-            if (model)
-                state->SetStartBone(model->GetSkeleton().GetBone(boneHash));
-        }
-        else
-            state->SetStartBone(nullptr);
-        if (ctrl & CTRL_AUTOFADE)
-            animations_[index].autoFadeTime_ = (float)buf.ReadUByte() / 64.0f; // 6 bits of decimal precision, max. 4 seconds fade
-        else
-            animations_[index].autoFadeTime_ = 0.0f;
-
-        animations_[index].removeOnCompletion_ = (ctrl & CTRL_REMOVEONCOMPLETION) != 0;
-
-        if (ctrl & CTRL_SETTIME)
-        {
-            unsigned char setTimeRev = buf.ReadUByte();
-            unsigned short setTime = buf.ReadUShort();
-            // Apply set time command only if revision differs
-            if (setTimeRev != animations_[index].setTimeRev_)
-            {
-                state->SetTime(((float)setTime / 65535.0f) * state->GetLength());
-                animations_[index].setTimeRev_ = setTimeRev;
-            }
-        }
-        if (ctrl & CTRL_SETWEIGHT)
-        {
-            unsigned char setWeightRev = buf.ReadUByte();
-            unsigned char setWeight = buf.ReadUByte();
-            // Apply set weight command only if revision differs
-            if (setWeightRev != animations_[index].setWeightRev_)
-            {
-                state->SetWeight((float)setWeight / 255.0f);
-                animations_[index].setWeightRev_ = setWeightRev;
-            }
-        }
-    }
-
-    // Set any extra animations to fade out
-    for (Vector<AnimationControl>::Iterator i = animations_.Begin(); i != animations_.End(); ++i)
-    {
-        if (!processedAnimations.Contains(i->hash_))
-        {
-            i->targetWeight_ = 0.0f;
-            i->fadeTime_ = EXTRA_ANIM_FADEOUT_TIME;
-        }
-    }
-}
-
-void AnimationController::SetNodeAnimationStatesAttr(const VariantVector& value)
-{
-    auto* cache = GetSubsystem<ResourceCache>();
-    nodeAnimationStates_.Clear();
-    unsigned index = 0;
-    unsigned numStates = index < value.Size() ? value[index++].GetUInt() : 0;
-    // Prevent negative or overly large value being assigned from the editor
-    if (numStates > M_MAX_INT)
-        numStates = 0;
-    if (numStates > MAX_NODE_ANIMATION_STATES)
-        numStates = MAX_NODE_ANIMATION_STATES;
-
-    nodeAnimationStates_.Reserve(numStates);
-    while (numStates--)
-    {
-        if (index + 2 < value.Size())
-        {
-            // Note: null animation is allowed here for editing
-            const ResourceRef& animRef = value[index++].GetResourceRef();
-            SharedPtr<AnimationState> newState(new AnimationState(GetNode(), cache->GetResource<Animation>(animRef.name_)));
-            nodeAnimationStates_.Push(newState);
-
-            newState->SetLooped(value[index++].GetBool());
-            newState->SetTime(value[index++].GetFloat());
-        }
-        else
-        {
-            // If not enough data, just add an empty animation state
-            SharedPtr<AnimationState> newState(new AnimationState(GetNode(), nullptr));
-            nodeAnimationStates_.Push(newState);
-        }
-    }
-}
-
-VariantVector AnimationController::GetAnimationsAttr() const
-{
-    VariantVector ret;
-    ret.Reserve(animations_.Size() * 5);
-    for (Vector<AnimationControl>::ConstIterator i = animations_.Begin(); i != animations_.End(); ++i)
-    {
-        ret.Push(i->name_);
-        ret.Push(i->speed_);
-        ret.Push(i->targetWeight_);
-        ret.Push(i->fadeTime_);
-        ret.Push(i->autoFadeTime_);
-    }
-    return ret;
-}
-
-const PODVector<unsigned char>& AnimationController::GetNetAnimationsAttr() const
-{
-    attrBuffer_.Clear();
-
-    auto* model = GetComponent<AnimatedModel>();
-
-    unsigned validAnimations = 0;
-    for (Vector<AnimationControl>::ConstIterator i = animations_.Begin(); i != animations_.End(); ++i)
-    {
-        if (GetAnimationState(i->hash_))
-            ++validAnimations;
-    }
-
-    attrBuffer_.WriteVLE(validAnimations);
-    for (Vector<AnimationControl>::ConstIterator i = animations_.Begin(); i != animations_.End(); ++i)
-    {
-        AnimationState* state = GetAnimationState(i->hash_);
-        if (!state)
-            continue;
-
-        unsigned char ctrl = 0;
-        Bone* startBone = state->GetStartBone();
-        if (state->IsLooped())
-            ctrl |= CTRL_LOOPED;
-        if (state->GetBlendMode() == ABM_ADDITIVE)
-            ctrl |= CTRL_ADDITIVE;
-        if (startBone && model && startBone != model->GetSkeleton().GetRootBone())
-            ctrl |= CTRL_STARTBONE;
-        if (i->autoFadeTime_ > 0.0f)
-            ctrl |= CTRL_AUTOFADE;
-        if (i->removeOnCompletion_)
-            ctrl |= CTRL_REMOVEONCOMPLETION;
-        if (i->setTimeTtl_ > 0.0f)
-            ctrl |= CTRL_SETTIME;
-        if (i->setWeightTtl_ > 0.0f)
-            ctrl |= CTRL_SETWEIGHT;
-
-        attrBuffer_.WriteString(i->name_);
-        attrBuffer_.WriteUByte(ctrl);
-        attrBuffer_.WriteUByte(state->GetLayer());
-        attrBuffer_.WriteShort((short)Clamp(i->speed_ * 2048.0f, -32767.0f, 32767.0f));
-        attrBuffer_.WriteUByte((unsigned char)(i->targetWeight_ * 255.0f));
-        attrBuffer_.WriteUByte((unsigned char)Clamp(i->fadeTime_ * 64.0f, 0.0f, 255.0f));
-        if (ctrl & CTRL_STARTBONE)
-            attrBuffer_.WriteStringHash(startBone->nameHash_);
-        if (ctrl & CTRL_AUTOFADE)
-            attrBuffer_.WriteUByte((unsigned char)Clamp(i->autoFadeTime_ * 64.0f, 0.0f, 255.0f));
-        if (ctrl & CTRL_SETTIME)
-        {
-            attrBuffer_.WriteUByte(i->setTimeRev_);
-            attrBuffer_.WriteUShort(i->setTime_);
-        }
-        if (ctrl & CTRL_SETWEIGHT)
-        {
-            attrBuffer_.WriteUByte(i->setWeightRev_);
-            attrBuffer_.WriteUByte(i->setWeight_);
-        }
-    }
-
-    return attrBuffer_.GetBuffer();
-}
-
-VariantVector AnimationController::GetNodeAnimationStatesAttr() const
-{
-    VariantVector ret;
-    ret.Reserve(nodeAnimationStates_.Size() * 3 + 1);
-    ret.Push(nodeAnimationStates_.Size());
-    for (Vector<SharedPtr<AnimationState> >::ConstIterator i = nodeAnimationStates_.Begin(); i != nodeAnimationStates_.End(); ++i)
-    {
-        AnimationState* state = *i;
-        Animation* animation = state->GetAnimation();
-        ret.Push(GetResourceRef(animation, Animation::GetTypeStatic()));
-        ret.Push(state->IsLooped());
-        ret.Push(state->GetTime());
-    }
-    return ret;
-}
-
-void AnimationController::OnSceneSet(Scene* scene)
-{
-    if (scene && IsEnabledEffective())
-        SubscribeToEvent(scene, E_SCENEPOSTUPDATE, URHO3D_HANDLER(AnimationController, HandleScenePostUpdate));
-    else if (!scene)
-        UnsubscribeFromEvent(E_SCENEPOSTUPDATE);
-}
-
-AnimationState* AnimationController::AddAnimationState(Animation* animation)
-{
-    if (!animation)
-        return nullptr;
-
-    // Model mode
-    auto* model = GetComponent<AnimatedModel>();
-    if (model)
-        return model->AddAnimationState(animation);
-
-    // Node hierarchy mode
-    SharedPtr<AnimationState> newState(new AnimationState(node_, animation));
-    nodeAnimationStates_.Push(newState);
-    return newState;
-}
-
-void AnimationController::RemoveAnimationState(AnimationState* state)
-{
-    if (!state)
-        return;
-
-    // Model mode
-    auto* model = GetComponent<AnimatedModel>();
-    if (model)
-    {
-        model->RemoveAnimationState(state);
-        return;
-    }
-
-    // Node hierarchy mode
-    for (Vector<SharedPtr<AnimationState> >::Iterator i = nodeAnimationStates_.Begin(); i != nodeAnimationStates_.End(); ++i)
-    {
-        if ((*i) == state)
-        {
-            nodeAnimationStates_.Erase(i);
-            return;
-        }
-    }
-}
-
-void AnimationController::FindAnimation(const String& name, unsigned& index, AnimationState*& state) const
-{
-    StringHash nameHash(GetInternalPath(name));
-
-    // Find the AnimationState
-    state = GetAnimationState(nameHash);
-    if (state)
-    {
-        // Either a resource name or animation name may be specified. We store resource names, so correct the hash if necessary
-        nameHash = state->GetAnimation()->GetNameHash();
-    }
-
-    // Find the internal control structure
-    index = M_MAX_UNSIGNED;
-    for (unsigned i = 0; i < animations_.Size(); ++i)
-    {
-        if (animations_[i].hash_ == nameHash)
-        {
-            index = i;
-            break;
-        }
-    }
-}
-
-void AnimationController::HandleScenePostUpdate(StringHash eventType, VariantMap& eventData)
-{
-    using namespace ScenePostUpdate;
-
-    Update(eventData[P_TIMESTEP].GetFloat());
-}
-
-}
-=======
 //
 // Copyright (c) 2008-2019 the Urho3D project.
 //
@@ -1835,5 +915,4 @@
     Update(eventData[P_TIMESTEP].GetFloat());
 }
 
-}
->>>>>>> a476f0c4
+}