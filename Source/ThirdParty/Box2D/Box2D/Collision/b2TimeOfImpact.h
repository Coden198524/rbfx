/*
* Copyright (c) 2006-2009 Erin Catto http://www.box2d.org
*
* This software is provided 'as-is', without any express or implied
* warranty.  In no event will the authors be held liable for any damages
* arising from the use of this software.
* Permission is granted to anyone to use this software for any purpose,
* including commercial applications, and to alter it and redistribute it
* freely, subject to the following restrictions:
* 1. The origin of this software must not be misrepresented; you must not
* claim that you wrote the original software. If you use this software
* in a product, an acknowledgment in the product documentation would be
* appreciated but is not required.
* 2. Altered source versions must be plainly marked as such, and must not be
* misrepresented as being the original software.
* 3. This notice may not be removed or altered from any source distribution.
*/

#ifndef B2_TIME_OF_IMPACT_H
#define B2_TIME_OF_IMPACT_H

#include "Box2D/Box2DConfig.h"
#include "Box2D/Common/b2Math.h"
#include "Box2D/Collision/b2Distance.h"

/// Input parameters for b2TimeOfImpact
struct BOX2D_API b2TOIInput
{
	b2DistanceProxy proxyA;
	b2DistanceProxy proxyB;
	b2Sweep sweepA;
	b2Sweep sweepB;
	float32 tMax;		// defines sweep interval [0, tMax]
};

<<<<<<< HEAD
// Output parameters for b2TimeOfImpact.
struct BOX2D_API b2TOIOutput
=======
/// Output parameters for b2TimeOfImpact.
struct b2TOIOutput
>>>>>>> 61258e20
{
	enum State
	{
		e_unknown,
		e_failed,
		e_overlapped,
		e_touching,
		e_separated
	};

	State state;
	float32 t;
};

/// Compute the upper bound on time before two shapes penetrate. Time is represented as
/// a fraction between [0,tMax]. This uses a swept separating axis and may miss some intermediate,
/// non-tunneling collisions. If you change the time interval, you should call this function
/// again.
/// Note: use b2Distance to compute the contact point and normal at the time of impact.
void b2TimeOfImpact(b2TOIOutput* output, const b2TOIInput* input);

#endif<|MERGE_RESOLUTION|>--- conflicted
+++ resolved
@@ -33,13 +33,8 @@
 	float32 tMax;		// defines sweep interval [0, tMax]
 };
 
-<<<<<<< HEAD
-// Output parameters for b2TimeOfImpact.
+/// Output parameters for b2TimeOfImpact.
 struct BOX2D_API b2TOIOutput
-=======
-/// Output parameters for b2TimeOfImpact.
-struct b2TOIOutput
->>>>>>> 61258e20
 {
 	enum State
 	{
