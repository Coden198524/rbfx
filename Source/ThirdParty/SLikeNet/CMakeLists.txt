--- conflicted
+++ resolved
@@ -1,4 +1,3 @@
-<<<<<<< HEAD
 #
 # Copyright (c) 2017-2019 Rokas Kupstys.
 #
@@ -31,45 +30,71 @@
 target_compile_definitions(SLikeNet PRIVATE
     -DRAKNET_ENABLE_STATIC
     -D_RAKNET_SUPPORT_NatTypeDetectionServer=0
-    -D_RAKNET_SUPPORT_UDPForwarder=0 
+    -D_RAKNET_SUPPORT_UDPForwarder=0
     -D_RAKNET_SUPPORT_TwoWayAuthentication=0
     -D_RAKNET_SUPPORT_CloudClient=0
-    -D_RAKNET_SUPPORT_CloudServer=0 
+    -D_RAKNET_SUPPORT_CloudServer=0
     -D_RAKNET_SUPPORT_ConnectionGraph2=0
     -D_RAKNET_SUPPORT_NatPunchthroughServer=0
-    -D_RAKNET_SUPPORT_RelayPlugin=0 
+    -D_RAKNET_SUPPORT_RelayPlugin=0
     -D_RAKNET_SUPPORT_LibVoice=0
     -D_RAKNET_SUPPORT_DynDNS=0
-    -D_RAKNET_SUPPORT_HTTPConnection2=0 
+    -D_RAKNET_SUPPORT_HTTPConnection2=0
     -D_RAKNET_SUPPORT_HTTPConnection=0
     -D_RAKNET_SUPPORT_EmailSender=0
-    -D_RAKNET_SUPPORT_UDPProxyClient=0 
+    -D_RAKNET_SUPPORT_UDPProxyClient=0
     -D_RAKNET_SUPPORT_UDPProxyCoordinator=0
     -D_RAKNET_SUPPORT_TeamManager=0
     -D_RAKNET_SUPPORT_TeamBalancer=0
     -D_RAKNET_SUPPORT_NatTypeDetectionClient=0
-    -D_RAKNET_SUPPORT_FullyConnectedMesh2=0 
+    -D_RAKNET_SUPPORT_FullyConnectedMesh2=0
     -D_RAKNET_SUPPORT_ConnectionGraph2=0
     -D_RAKNET_SUPPORT_FullyConnectedMesh=0
     -D_RAKNET_SUPPORT_TelnetTransport=0
     -D_RAKNET_SUPPORT_PacketLogger=0
     -D_RAKNET_SUPPORT_DirectoryDeltaTransfer=0
-    -D_RAKNET_SUPPORT_FileOperations=0 
+    -D_RAKNET_SUPPORT_FileOperations=0
     -D_RAKNET_SUPPORT_UDPProxyServer=0
     -D_RAKNET_SUPPORT_ConsoleServer=0
-    -D_RAKNET_SUPPORT_RakNetTransport=0 
+    -D_RAKNET_SUPPORT_RakNetTransport=0
     -D_RAKNET_SUPPORT_TCPInterface=0
     -D_RAKNET_SUPPORT_LogCommandParser=0
     -D_RAKNET_SUPPORT_RakNetCommandParser=0
     -D_RAKNET_SUPPORT_Rackspace=0
     -D_RAKNET_SUPPORT_PacketizedTCP=0
-    -D_RAKNET_SUPPORT_RPC4Plugin=0 
+    -D_RAKNET_SUPPORT_RPC4Plugin=0
     -D_RAKNET_SUPPORT_Router2=0
     -D_RAKNET_SUPPORT_ReplicaManager3=0
-    -D_RAKNET_SUPPORT_ReadyEvent=0 
+    -D_RAKNET_SUPPORT_ReadyEvent=0
     -D_RAKNET_SUPPORT_MessageFilter=0
     -D_RAKNET_SUPPORT_FileListTransfer=0
 )
+
+# Check specific function availability which may be missing from different MinGW versions
+check_cxx_source_compiles ("#include <arpa/inet.h>\nint main() {\n    struct sockaddr_in sa;\n    char str[INET_ADDRSTRLEN];\n    inet_pton(AF_INET, \"192.0.2.33\", &(sa.sin_addr));\n    inet_ntop(AF_INET, &(sa.sin_addr), str, INET_ADDRSTRLEN);\n}" INET_FUNCTIONS_EXISTS_1)
+
+set (ORIG_CMAKE_REQUIRED_LIBRARIES ${CMAKE_REQUIRED_LIBRARIES})
+set (CMAKE_REQUIRED_LIBRARIES ${CMAKE_REQUIRED_LIBRARIES} ws2_32)
+check_cxx_source_compiles ("#include <winsock2.h>\n#include <ws2tcpip.h>\nint main() {\n    struct sockaddr_in sa;\n    char str[INET_ADDRSTRLEN];\n    inet_pton(AF_INET, \"192.0.2.33\", &(sa.sin_addr));\n    inet_ntop(AF_INET, &(sa.sin_addr), str, INET_ADDRSTRLEN);\n}" INET_FUNCTIONS_EXISTS_2)
+set (CMAKE_REQUIRED_LIBRARIES ${ORIG_CMAKE_REQUIRED_LIBRARIES})
+
+if (NOT INET_FUNCTIONS_EXISTS_1 AND NOT INET_FUNCTIONS_EXISTS_2 AND NOT HAVE_INET_NTOP)
+    target_compile_definitions(SLikeNet PRIVATE -DINET_FUNCTIONS_MISSING=1)
+endif()
+
+# Check specific function availability which may be missing from different MinGW versions
+check_cxx_source_compiles ("#include <stdio.h>\nint main() { char s[80];\nint x = 1;\nsprintf_s(s, 80, \"Test:%d\", x); }" SPRINTFS_FUNCTION_EXISTS)
+
+if (NOT SPRINTFS_FUNCTION_EXISTS)
+    target_compile_definitions(SLikeNet PRIVATE -DSPRINTFS_FUNCTION_MISSING=1)
+endif()
+
+# Check specific function availability which may be missing from different MinGW versions
+check_cxx_source_compiles ("#include <stdio.h>\nint main() {\nchar s[80];\nint x = 1;\nva_list args = {};\nvsnprintf_s(s, 80, \"Test:%d\", args);}" VSNPRINTFS_FUNCTION_EXISTS)
+
+if (NOT VSNPRINTFS_FUNCTION_EXISTS)
+    target_compile_definitions(SLikeNet PRIVATE -DVSNPRINTFS_FUNCTION_MISSING=1)
+endif()
 
 target_include_directories(SLikeNet
     PUBLIC $<BUILD_INTERFACE:${CMAKE_CURRENT_SOURCE_DIR}/Source/include>
@@ -83,74 +108,4 @@
 
 if (NOT URHO3D_MERGE_STATIC_LIBS)
     install(TARGETS SLikeNet EXPORT Urho3D ARCHIVE DESTINATION ${DEST_ARCHIVE_DIR})
-endif ()
-=======
-#
-# This file was taken from RakNet 4.082.
-# Please see licenses/RakNet license.txt for the underlying license and related copyright.
-#
-#
-#
-# Modified work: Copyright (c) 2016, SLikeSoft UG (haftungsbeschränkt)
-#
-# This source code was modified by SLikeSoft. Modifications are licensed under the MIT-style
-# license found in the license.txt file in the root directory of this source tree.
-#
-
-# Define target name
-set (TARGET_NAME SLikeNet)
-
-add_definitions (-DRAKNET_ENABLE_STATIC -D_RAKNET_SUPPORT_NatTypeDetectionServer=0 -D_RAKNET_SUPPORT_UDPForwarder=0 -D_RAKNET_SUPPORT_TwoWayAuthentication=0)
-add_definitions (-D_RAKNET_SUPPORT_CloudClient=0 -D_RAKNET_SUPPORT_CloudServer=0 -D_RAKNET_SUPPORT_ConnectionGraph2=0 -D_RAKNET_SUPPORT_NatPunchthroughServer=0)
-add_definitions (-D_RAKNET_SUPPORT_RelayPlugin=0 -D_RAKNET_SUPPORT_LibVoice=0 -D_RAKNET_SUPPORT_DynDNS=0 -D_RAKNET_SUPPORT_HTTPConnection2=0 -D_RAKNET_SUPPORT_HTTPConnection=0)
-add_definitions (-D_RAKNET_SUPPORT_EmailSender=0 -D_RAKNET_SUPPORT_UDPProxyClient=0 -D_RAKNET_SUPPORT_UDPProxyCoordinator=0 -D_RAKNET_SUPPORT_TeamManager=0 -D_RAKNET_SUPPORT_TeamBalancer=0)
-add_definitions (-D_RAKNET_SUPPORT_NatTypeDetectionClient=0 -D_RAKNET_SUPPORT_FullyConnectedMesh2=0 -D_RAKNET_SUPPORT_ConnectionGraph2=0 -D_RAKNET_SUPPORT_FullyConnectedMesh=0 -D_RAKNET_SUPPORT_TelnetTransport=0)
-add_definitions (-D_RAKNET_SUPPORT_PacketLogger=0 -D_RAKNET_SUPPORT_DirectoryDeltaTransfer=0 -D_RAKNET_SUPPORT_FileOperations=0 -D_RAKNET_SUPPORT_UDPProxyServer=0)
-add_definitions (-D_RAKNET_SUPPORT_ConsoleServer=0 -D_RAKNET_SUPPORT_RakNetTransport=0 -D_RAKNET_SUPPORT_TCPInterface=0 -D_RAKNET_SUPPORT_LogCommandParser=0 -D_RAKNET_SUPPORT_RakNetCommandParser=0)
-add_definitions (-D_RAKNET_SUPPORT_Rackspace=0 -D_RAKNET_SUPPORT_PacketizedTCP=0 -D_RAKNET_SUPPORT_RPC4Plugin=0 -D_RAKNET_SUPPORT_Router2=0 -D_RAKNET_SUPPORT_ReplicaManager3=0)
-add_definitions (-D_RAKNET_SUPPORT_ReadyEvent=0 -D_RAKNET_SUPPORT_MessageFilter=0 -D_RAKNET_SUPPORT_FileListTransfer=0)
-
-# Check specific function availability which may be missing from different MinGW versions
-check_cxx_source_compiles ("#include <arpa/inet.h>\nint main() {\n    struct sockaddr_in sa;\n    char str[INET_ADDRSTRLEN];\n    inet_pton(AF_INET, \"192.0.2.33\", &(sa.sin_addr));\n    inet_ntop(AF_INET, &(sa.sin_addr), str, INET_ADDRSTRLEN);\n}" INET_FUNCTIONS_EXISTS_1)
-
-set (ORIG_CMAKE_REQUIRED_LIBRARIES ${CMAKE_REQUIRED_LIBRARIES})
-set (CMAKE_REQUIRED_LIBRARIES ${CMAKE_REQUIRED_LIBRARIES} ws2_32)
-check_cxx_source_compiles ("#include <winsock2.h>\n#include <ws2tcpip.h>\nint main() {\n    struct sockaddr_in sa;\n    char str[INET_ADDRSTRLEN];\n    inet_pton(AF_INET, \"192.0.2.33\", &(sa.sin_addr));\n    inet_ntop(AF_INET, &(sa.sin_addr), str, INET_ADDRSTRLEN);\n}" INET_FUNCTIONS_EXISTS_2)
-set (CMAKE_REQUIRED_LIBRARIES ${ORIG_CMAKE_REQUIRED_LIBRARIES})
-
-if (NOT INET_FUNCTIONS_EXISTS_1 AND NOT INET_FUNCTIONS_EXISTS_2 AND NOT HAVE_INET_NTOP)
-    add_definitions(-DINET_FUNCTIONS_MISSING=1)
-endif()
-
-# Check specific function availability which may be missing from different MinGW versions
-check_cxx_source_compiles ("#include <stdio.h>\nint main() { char s[80];\nint x = 1;\nsprintf_s(s, 80, \"Test:%d\", x); }" SPRINTFS_FUNCTION_EXISTS)
-
-if (NOT SPRINTFS_FUNCTION_EXISTS)
-    add_definitions(-DSPRINTFS_FUNCTION_MISSING=1)
-endif()
-
-# Check specific function availability which may be missing from different MinGW versions
-check_cxx_source_compiles ("#include <stdio.h>\nint main() {\nchar s[80];\nint x = 1;\nva_list args = {};\nvsnprintf_s(s, 80, \"Test:%d\", args);}" VSNPRINTFS_FUNCTION_EXISTS)
-
-if (NOT VSNPRINTFS_FUNCTION_EXISTS)
-    add_definitions(-DVSNPRINTFS_FUNCTION_MISSING=1)
-endif()
-
-if (URHO3D_LIB_TYPE STREQUAL SHARED)
-    add_definitions(-D_RAKNET_DLL=1)
-endif ()
-
-# Define source files
-file (GLOB_RECURSE CPP_FILES *.cpp source)
-file (GLOB_RECURSE H_FILES *.h include)
-set (SOURCE_FILES ${CPP_FILES} ${H_FILES})
-
-# Define dependency libs
-set (INCLUDE_DIRS Source/include)
-
-# Setup target
-setup_library ()
-
-# Install headers for building the Urho3D library
-install_header_files (DIRECTORY Source/include/slikenet/ DESTINATION ${DEST_INCLUDE_DIR}/ThirdParty/SLikeNet FILES_MATCHING PATTERN *.h BUILD_TREE_ONLY)    # Note: the trailing slash is significant
->>>>>>> 81cb0711
+endif ()