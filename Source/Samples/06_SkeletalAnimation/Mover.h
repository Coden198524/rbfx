<<<<<<< HEAD
//
// Copyright (c) 2008-2020 the Urho3D project.
//
// Permission is hereby granted, free of charge, to any person obtaining a copy
// of this software and associated documentation files (the "Software"), to deal
// in the Software without restriction, including without limitation the rights
// to use, copy, modify, merge, publish, distribute, sublicense, and/or sell
// copies of the Software, and to permit persons to whom the Software is
// furnished to do so, subject to the following conditions:
//
// The above copyright notice and this permission notice shall be included in
// all copies or substantial portions of the Software.
//
// THE SOFTWARE IS PROVIDED "AS IS", WITHOUT WARRANTY OF ANY KIND, EXPRESS OR
// IMPLIED, INCLUDING BUT NOT LIMITED TO THE WARRANTIES OF MERCHANTABILITY,
// FITNESS FOR A PARTICULAR PURPOSE AND NONINFRINGEMENT. IN NO EVENT SHALL THE
// AUTHORS OR COPYRIGHT HOLDERS BE LIABLE FOR ANY CLAIM, DAMAGES OR OTHER
// LIABILITY, WHETHER IN AN ACTION OF CONTRACT, TORT OR OTHERWISE, ARISING FROM,
// OUT OF OR IN CONNECTION WITH THE SOFTWARE OR THE USE OR OTHER DEALINGS IN
// THE SOFTWARE.
//

#pragma once

#include <Urho3D/Scene/LogicComponent.h>

using namespace Urho3D;

/// Custom logic component for moving the animated model and rotating at area edges.
class Mover3D : public LogicComponent
{
    URHO3D_OBJECT(Mover3D, LogicComponent);

public:
    /// Construct.
    explicit Mover3D(Context* context);

    /// Set motion parameters: forward movement speed, rotation speed, and movement boundaries.
    void SetParameters(float moveSpeed, float rotationSpeed, const BoundingBox& bounds);
    /// Handle scene update. Called by LogicComponent base class.
    void Update(float timeStep) override;

    /// Return forward movement speed.
    float GetMoveSpeed() const { return moveSpeed_; }
    /// Return rotation speed.
    float GetRotationSpeed() const { return rotationSpeed_; }
    /// Return movement boundaries.
    const BoundingBox& GetBounds() const { return bounds_; }

private:
    /// Forward movement speed.
    float moveSpeed_;
    /// Rotation speed.
    float rotationSpeed_;
    /// Movement boundaries.
    BoundingBox bounds_;
};
=======
//
// Copyright (c) 2008-2022 the Urho3D project.
//
// Permission is hereby granted, free of charge, to any person obtaining a copy
// of this software and associated documentation files (the "Software"), to deal
// in the Software without restriction, including without limitation the rights
// to use, copy, modify, merge, publish, distribute, sublicense, and/or sell
// copies of the Software, and to permit persons to whom the Software is
// furnished to do so, subject to the following conditions:
//
// The above copyright notice and this permission notice shall be included in
// all copies or substantial portions of the Software.
//
// THE SOFTWARE IS PROVIDED "AS IS", WITHOUT WARRANTY OF ANY KIND, EXPRESS OR
// IMPLIED, INCLUDING BUT NOT LIMITED TO THE WARRANTIES OF MERCHANTABILITY,
// FITNESS FOR A PARTICULAR PURPOSE AND NONINFRINGEMENT. IN NO EVENT SHALL THE
// AUTHORS OR COPYRIGHT HOLDERS BE LIABLE FOR ANY CLAIM, DAMAGES OR OTHER
// LIABILITY, WHETHER IN AN ACTION OF CONTRACT, TORT OR OTHERWISE, ARISING FROM,
// OUT OF OR IN CONNECTION WITH THE SOFTWARE OR THE USE OR OTHER DEALINGS IN
// THE SOFTWARE.
//

#pragma once

#include <Urho3D/Scene/LogicComponent.h>

using namespace Urho3D;

/// Custom logic component for moving the animated model and rotating at area edges.
class Mover : public LogicComponent
{
    URHO3D_OBJECT(Mover, LogicComponent);

public:
    /// Construct.
    explicit Mover(Context* context);

    /// Set motion parameters: forward movement speed, rotation speed, and movement boundaries.
    void SetParameters(float moveSpeed, float rotationSpeed, const BoundingBox& bounds);
    /// Handle scene update. Called by LogicComponent base class.
    void Update(float timeStep) override;

    /// Return forward movement speed.
    float GetMoveSpeed() const { return moveSpeed_; }
    /// Return rotation speed.
    float GetRotationSpeed() const { return rotationSpeed_; }
    /// Return movement boundaries.
    const BoundingBox& GetBounds() const { return bounds_; }

private:
    /// Forward movement speed.
    float moveSpeed_;
    /// Rotation speed.
    float rotationSpeed_;
    /// Movement boundaries.
    BoundingBox bounds_;
};
>>>>>>> 76146c80
<|MERGE_RESOLUTION|>--- conflicted
+++ resolved
@@ -1,6 +1,5 @@
-<<<<<<< HEAD
 //
-// Copyright (c) 2008-2020 the Urho3D project.
+// Copyright (c) 2008-2022 the Urho3D project.
 //
 // Permission is hereby granted, free of charge, to any person obtaining a copy
 // of this software and associated documentation files (the "Software"), to deal
@@ -55,63 +54,4 @@
     float rotationSpeed_;
     /// Movement boundaries.
     BoundingBox bounds_;
-};
-=======
-//
-// Copyright (c) 2008-2022 the Urho3D project.
-//
-// Permission is hereby granted, free of charge, to any person obtaining a copy
-// of this software and associated documentation files (the "Software"), to deal
-// in the Software without restriction, including without limitation the rights
-// to use, copy, modify, merge, publish, distribute, sublicense, and/or sell
-// copies of the Software, and to permit persons to whom the Software is
-// furnished to do so, subject to the following conditions:
-//
-// The above copyright notice and this permission notice shall be included in
-// all copies or substantial portions of the Software.
-//
-// THE SOFTWARE IS PROVIDED "AS IS", WITHOUT WARRANTY OF ANY KIND, EXPRESS OR
-// IMPLIED, INCLUDING BUT NOT LIMITED TO THE WARRANTIES OF MERCHANTABILITY,
-// FITNESS FOR A PARTICULAR PURPOSE AND NONINFRINGEMENT. IN NO EVENT SHALL THE
-// AUTHORS OR COPYRIGHT HOLDERS BE LIABLE FOR ANY CLAIM, DAMAGES OR OTHER
-// LIABILITY, WHETHER IN AN ACTION OF CONTRACT, TORT OR OTHERWISE, ARISING FROM,
-// OUT OF OR IN CONNECTION WITH THE SOFTWARE OR THE USE OR OTHER DEALINGS IN
-// THE SOFTWARE.
-//
-
-#pragma once
-
-#include <Urho3D/Scene/LogicComponent.h>
-
-using namespace Urho3D;
-
-/// Custom logic component for moving the animated model and rotating at area edges.
-class Mover : public LogicComponent
-{
-    URHO3D_OBJECT(Mover, LogicComponent);
-
-public:
-    /// Construct.
-    explicit Mover(Context* context);
-
-    /// Set motion parameters: forward movement speed, rotation speed, and movement boundaries.
-    void SetParameters(float moveSpeed, float rotationSpeed, const BoundingBox& bounds);
-    /// Handle scene update. Called by LogicComponent base class.
-    void Update(float timeStep) override;
-
-    /// Return forward movement speed.
-    float GetMoveSpeed() const { return moveSpeed_; }
-    /// Return rotation speed.
-    float GetRotationSpeed() const { return rotationSpeed_; }
-    /// Return movement boundaries.
-    const BoundingBox& GetBounds() const { return bounds_; }
-
-private:
-    /// Forward movement speed.
-    float moveSpeed_;
-    /// Rotation speed.
-    float rotationSpeed_;
-    /// Movement boundaries.
-    BoundingBox bounds_;
-};
->>>>>>> 76146c80
+};