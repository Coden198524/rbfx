--- conflicted
+++ resolved
@@ -178,14 +178,8 @@
     engineParameters_[EP_HEADLESS]     = false;
     engineParameters_[EP_SOUND]        = true;
     engineParameters_[EP_RESOURCE_PATHS] = "CoreData;Data";
-<<<<<<< HEAD
     engineParameters_[EP_ORIENTATIONS] = "LandscapeLeft LandscapeRight Portrait";
     engineParameters_[EP_WINDOW_RESIZABLE] = true;
-=======
-#if MOBILE
-    engineParameters_[EP_ORIENTATIONS] = "Portrait";
-#endif
->>>>>>> 4e4e258a
     if (!engineParameters_.contains(EP_RESOURCE_PREFIX_PATHS))
     {
         if (GetPlatform() == PlatformId::MacOS ||
