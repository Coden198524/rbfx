--- conflicted
+++ resolved
@@ -4,13 +4,9 @@
 /**
 \mainpage Documentation
 
-<<<<<<< HEAD
 rbfx (https://rbfx.github.io/) is a free lightweight, cross-platform 2D and 3D game engine implemented in C++ and released under the MIT license. It utilizes either Direct3D9 or OpenGL for rendering (%Shader %Model 2 or OpenGL 2.0 required as minimum.)
 
 rbfx is a fork of Urho3D (https://urho3d.github.io) and may be referred to as "Urho3D" through the project.
-=======
-Urho3D (https://urho3d.io/) is a free lightweight, cross-platform 2D and 3D game engine implemented in C++ and released under the MIT license. It utilizes either Direct3D9 or OpenGL for rendering (%Shader %Model 2 or OpenGL 2.0 required as minimum.)
->>>>>>> 76146c80
 
 For getting started, see:
 
@@ -74,42 +70,7 @@
 - Red Black Trees by Julienne Walker (http://eternallyconfuzzled.com/tuts/datastructures/jsw_tut_rbtree.aspx)
 - Comparison of several sorting algorithms by Juha Nieminen (http://warp.povusers.org/SortComparison/)
 
-<<<<<<< HEAD
 Urho3D uses the third-party libraries list of which may be found in README.md
-=======
-Urho3D uses the following third-party libraries:
-
-- AngelScript 2.35.1 WIP (http://www.angelcode.com/angelscript)
-- Boost 1.64.0 (http://www.boost.org) - only used for AngelScript generic bindings
-- Box2D 2.3.2 WIP (http://box2d.org)
-- Bullet 3.06+ (http://www.bulletphysics.org)
-- Civetweb 1.7 (https://github.com/civetweb/civetweb)
-- FreeType 2.8 (https://www.freetype.org)
-- GLEW 1.13.0 (http://glew.sourceforge.net)
-- SLikeNet (https://github.com/SLikeSoft/SLikeNet)
-- libcpuid 0.4.0+ (https://github.com/anrieff/libcpuid)
-- Lua 5.1 (https://www.lua.org)
-- LuaJIT 2.1.0+ (http://www.luajit.org)
-- LZ4 1.7.5 (https://github.com/lz4/lz4)
-- MojoShader (https://icculus.org/mojoshader)
-- Mustache 1.0 (https://mustache.github.io, https://github.com/kainjow/Mustache)
-- nanodbc 2.12.4+ (https://lexicalunit.github.io/nanodbc)
-- Open Asset Import Library 4.1.0 (http://assimp.sourceforge.net)
-- pugixml 1.10+ (http://pugixml.org)
-- rapidjson 1.1.0 (https://github.com/miloyip/rapidjson)
-- Recast/Detour (https://github.com/recastnavigation/recastnavigation)
-- SDL 2.0.10+ (https://www.libsdl.org)
-- SQLite 3.20.1 (https://www.sqlite.org)
-- StanHull (https://codesuppository.blogspot.com/2006/03/john-ratcliffs-code-suppository-blog.html)
-- stb_image 2.18 (https://nothings.org)
-- stb_image_write 1.08 (https://nothings.org)
-- stb_rect_pack 0.11 (https://nothings.org)
-- stb_vorbis 1.13b (https://nothings.org)
-- tolua++ 1.0.93 (defunct - http://www.codenix.com/~tolua)
-- WebP (https://chromium.googlesource.com/webm/libwebp)
-- ETCPACK (https://github.com/Ericsson/ETCPACK)
-- Tracy 0.7.6 (https://github.com/wolfpld/tracy)
->>>>>>> 76146c80
 
 DXT / ETC1 / PVRTC decompression code based on the Squish library and the Oolong %Engine.<br>
 Jack and mushroom models from the realXtend project. (https://www.realxtend.org)<br>
